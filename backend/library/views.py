import json
from django.core.exceptions import ValidationError
from django.db import IntegrityError
from django.db.models import QuerySet
from rest_framework import permissions, status
from rest_framework.generics import get_object_or_404
from rest_framework.status import (
    HTTP_200_OK,
    HTTP_400_BAD_REQUEST,
    HTTP_422_UNPROCESSABLE_ENTITY,
)
from rest_framework.parsers import FileUploadParser
from rest_framework.views import APIView


from django.contrib import messages
from django.utils.translation import gettext_lazy as _
from django.http import HttpResponse
import yaml

from core.helpers import get_sorted_requirement_nodes
from core.models import Library
from core.views import BaseModelViewSet
from iam.models import RoleAssignment
from library.validators import validate_file_extension
from .helpers import preview_library


from rest_framework.decorators import action
from rest_framework.response import Response
from .serializers import LibrarySerializer, LibraryUploadSerializer
from .utils import get_available_libraries, get_library, import_library_view


class LibraryViewSet(BaseModelViewSet):
    serializer_class = LibrarySerializer

    # solve issue with URN containing dot, see https://stackoverflow.com/questions/27963899/django-rest-framework-using-dot-in-url
    lookup_value_regex = r"[\w.:-]+"
    model = Library

    def list(self, request, *args, **kwargs):
<<<<<<< HEAD
        if not RoleAssignment.has_permission(
            user=request.user, codename="view_library"
        ):
            return Response(
                status=status.HTTP_403_FORBIDDEN,
            )
=======
>>>>>>> c9420c58
        return Response({"results": get_available_libraries()})

    def retrieve(self, request, *args, pk, **kwargs):
        if not RoleAssignment.has_permission(
            user=request.user, codename="view_library"
        ):
            return Response(
                status=status.HTTP_403_FORBIDDEN,
            )
        library = get_library(pk)
        return Response(library)

    def destroy(self, request, *args, pk, **kwargs):
        library = get_library(pk)

        if library is None:
            return Response(data="Library not found.", status=status.HTTP_404_NOT_FOUND)

        if library["reference_count"] != 0:
            return Response(
                data="Library cannot be deleted because it has references.",
                status=status.HTTP_400_BAD_REQUEST,
            )

        try:
            Library.objects.get(id=library.get("id")).delete()
        except IntegrityError as e:
            # TODO: Log the exception if logging is set up
            # logging.exception("Integrity error while deleting library: %s", e)
            print(e)
        except Exception as e:
            # TODO: Log the exception if logging is set up
            # logging.exception("Unexpected error while deleting library: %s", e)
            print(e)
            return Response(
                data="Unexpected error occurred while deleting the library.",
                status=status.HTTP_500_INTERNAL_SERVER_ERROR,
            )

        return Response(status=status.HTTP_204_NO_CONTENT)

    @action(detail=True, methods=["get"])
    def tree(self, request, pk):
        library = get_library(pk)
        if not library:
            return Response(
                data="This library does not exist.", status=HTTP_400_BAD_REQUEST
            )
        if not library["objects"].get("framework"):
            return Response(
                data="This library does not include a framework.",
                status=HTTP_400_BAD_REQUEST,
            )
        preview = preview_library(library)
        return Response(
            get_sorted_requirement_nodes(preview.get("requirement_nodes"), None)
        )

    @action(detail=True, methods=["get"], url_path="import")
    def import_library(self, request, pk=None):
        library = get_library(pk)
        try:
            import_library_view(library)
            return Response({"status": "success"})
        except Exception as e:
            print(e)
            return Response(
                {
                    "error": "Failed to load library, please check if it has dependencies"
                },
                status=HTTP_422_UNPROCESSABLE_ENTITY,
            )


class UploadLibraryView(APIView):
    parser_classes = (FileUploadParser,)
    serializer_class = LibraryUploadSerializer

    def post(self, request):
        if not request.data:
            return HttpResponse(
                json.dumps({"error": "No file detected !"}), status=HTTP_400_BAD_REQUEST
            )

        try:
            attachment = request.FILES["file"]
            validate_file_extension(attachment)
            library = yaml.safe_load(attachment)

            # This code doesn't handle the library "dependencies" field yet as decribed in the architecture.

            error_msg = import_library_view(library)

            if error_msg is not None:
                return HttpResponse(
                    json.dumps({"error": error_msg}),
                    status=HTTP_422_UNPROCESSABLE_ENTITY,
                )

            return HttpResponse(json.dumps({}), status=HTTP_200_OK)
        except ValidationError as e:
            messages.error(
                request,
                _("Failed to import file: {}. {}").format(
                    str(request.FILES["file"]), e.message % e.params
                ),
            )
        return HttpResponse(
            json.dumps({"error": "Invalid library file !"}), status=HTTP_400_BAD_REQUEST
        )<|MERGE_RESOLUTION|>--- conflicted
+++ resolved
@@ -40,24 +40,9 @@
     model = Library
 
     def list(self, request, *args, **kwargs):
-<<<<<<< HEAD
-        if not RoleAssignment.has_permission(
-            user=request.user, codename="view_library"
-        ):
-            return Response(
-                status=status.HTTP_403_FORBIDDEN,
-            )
-=======
->>>>>>> c9420c58
         return Response({"results": get_available_libraries()})
 
     def retrieve(self, request, *args, pk, **kwargs):
-        if not RoleAssignment.has_permission(
-            user=request.user, codename="view_library"
-        ):
-            return Response(
-                status=status.HTTP_403_FORBIDDEN,
-            )
         library = get_library(pk)
         return Response(library)
 
