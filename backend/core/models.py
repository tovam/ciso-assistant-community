from pathlib import Path
from django.apps import apps
from django.forms.models import model_to_dict
from django.contrib.auth import get_user_model
from django.db import models, transaction
from django.utils.translation import gettext_lazy as _
from django.db.models import Q

from .base_models import *
from .validators import validate_file_size, validate_file_name
from .utils import camel_case, sha256
from iam.models import FolderMixin, PublishInRootFolderMixin
from django.core import serializers

import os
import json
import yaml

from django.urls import reverse
from datetime import date, datetime
from typing import Union, Dict, Set, List, Tuple, Type, Self
from django.utils.html import format_html

from structlog import get_logger

logger = get_logger(__name__)

User = get_user_model()

########################### Referential objects #########################


class ReferentialObjectMixin(NameDescriptionMixin, FolderMixin):
    """
    Mixin for referential objects.
    """

    urn = models.CharField(
        max_length=100, null=True, blank=True, unique=True, verbose_name=_("URN")
    )
    ref_id = models.CharField(
        max_length=100, blank=True, null=True, verbose_name=_("Reference ID")
    )
    locale = models.CharField(
        max_length=100, null=False, blank=False, default="en", verbose_name=_("Locale")
    )
    default_locale = models.BooleanField(default=True, verbose_name=_("Default locale"))
    provider = models.CharField(
        max_length=200, blank=True, null=True, verbose_name=_("Provider")
    )
    name = models.CharField(
        null=True, max_length=200, verbose_name=_("Name"), unique=False
    )
    description = models.TextField(null=True, blank=True, verbose_name=_("Description"))
    annotation = models.TextField(null=True, blank=True, verbose_name=_("Annotation"))

    class Meta:
        abstract = True

    @property
    def display_short(self) -> str:
        _name = (
            self.ref_id
            if not self.name
            else self.name
            if not self.ref_id
            else f"{self.ref_id} - {self.name}"
        )
        _name = "" if not _name else _name
        return _name

    @property
    def display_long(self) -> str:
        _name = self.display_short
        _display = (
            _name
            if not self.description
            else self.description
            if _name == ""
            else f"{_name}: {self.description}"
        )
        return _display

    def __str__(self) -> str:
        return self.display_short


class LibraryMixin(ReferentialObjectMixin):
    class Meta:
        abstract = True
        unique_together = [["urn", "locale", "version"]]

    urn = models.CharField(max_length=100, null=True, blank=True, verbose_name=_("URN"))
    copyright = models.CharField(
        max_length=4096, null=True, blank=True, verbose_name=_("Copyright")
    )
    version = models.IntegerField(null=False, verbose_name=_("Version"))
    packager = models.CharField(
        max_length=100,
        blank=True,
        null=True,
        help_text=_("Packager of the library"),
        verbose_name=_("Packager"),
    )
    builtin = models.BooleanField(default=False)
    objects_meta = models.JSONField(default=dict)
    dependencies = models.JSONField(
        null=True
    )  # models.CharField(blank=False,null=True,max_length=16384)


class StoredLibrary(LibraryMixin):
    is_loaded = models.BooleanField(default=False)
    hash_checksum = models.CharField(max_length=64)
    content = models.TextField()

    REQUIRED_FIELDS = {"urn", "name", "version", "objects"}
    FIELDS_VERIFIERS = {}
    HASH_CHECKSUM_SET = set()  # For now a library isn't updated if its SHA256 checksum has already been registered in the database.

    @classmethod
    def __init_class__(cls):
        cls.HASH_CHECKSUM_SET = set(
            value["hash_checksum"] for value in cls.objects.values("hash_checksum")
        )

    @classmethod
    def store_library_content(
        cls, library_content: bytes, builtin: bool = False
    ) -> "StoredLibrary | None":
        from library.utils import match_urn

        hash_checksum = sha256(library_content)
        if hash_checksum in StoredLibrary.HASH_CHECKSUM_SET:
            return None  # We do not store the library if its hash checksum is in the database.
        try:
            library_data = yaml.safe_load(library_content)
        except yaml.YAMLError as e:
            logger.error("Error while loading library content", error=e)
            raise e

        missing_fields = StoredLibrary.REQUIRED_FIELDS - set(library_data.keys())

        if missing_fields:
            err = "The following fields are missing : {}".format(
                ", ".join(repr(field) for field in missing_fields)
            )
            logger.error("Error while loading library content", error=err)
            raise ValueError(err)

<<<<<<< HEAD
        urn = library_data["urn"]
        if not match_urn(urn):
            raise ValueError("Library URN is badly formatted")
=======
        urn = library_data["urn"].lower()
>>>>>>> ebced0a7
        locale = library_data.get("locale", "en")
        version = int(library_data["version"])
        is_loaded = LoadedLibrary.objects.filter( # We consider the library as loaded even if the loaded version is different
            urn=urn, locale=locale
        ).exists()
        if StoredLibrary.objects.filter(urn=urn,locale=locale,version__gte=version):
            return None # We do not accept to store outdated libraries

        # This code allows adding outdated libraries in the library store but they will be erased if a greater version of this library is stored.
        for outdated_library in StoredLibrary.objects.filter(
            urn=urn,locale=locale,version__lt=version
        ) :
            outdated_library.delete()

        objects_meta = {
            key: (1 if key == "framework" else len(value))
            for key, value in library_data["objects"].items()
        }

        dependencies = library_data.get(
            "dependencies", []
        )  # I don't want whitespaces in URN anymore nontheless

        library_objects = json.dumps(library_data["objects"])
        return StoredLibrary.objects.create(
            name=library_data["name"],
            is_published=True,
            urn=urn,
            locale=locale,
            version=version,
            ref_id=library_data["ref_id"],
            default_locale=False,  # We don't care about this value yet.
            description=library_data.get("description"),
            annotation=library_data.get("annotation"),
            copyright=library_data.get("copyright"),
            provider=library_data.get("provider"),
            packager=library_data.get("packager"),
            objects_meta=objects_meta,
            dependencies=dependencies,
            is_loaded=is_loaded,
            builtin=builtin,  # We have to add a "builtin: true" line to every builtin library file.
            hash_checksum=hash_checksum,
            content=library_objects,
        )

    @classmethod
    def store_library_file(
        cls, fname: Path, builtin: bool = False
    ) -> "StoredLibrary | None":
        with open(fname, "rb") as f:
            library_content = f.read()
        return StoredLibrary.store_library_content(library_content, builtin)

    def load(self) -> Union[str, None]:
        from library.utils import LibraryImporter
        
        if LoadedLibrary.objects.filter(urn=self.urn,locale=self.locale) :
            return "This library has already been loaded."

        library_importer = LibraryImporter(self)
        error_msg = library_importer.import_library()
        if error_msg is None:
            self.is_loaded = True
            self.save()
        return error_msg


class LibraryUpdater:
    def __init__(self,old_library: Type["LoadedLibrary"],new_library: StoredLibrary) :
        self.old_library = old_library
        self.old_objects = [
            *old_library.threats.all(),
            *old_library.reference_controls.all(),
            *old_library.threats.all(),
            *old_library.risk_matrices.all()
        ]
        self.new_library = new_library
        library_content = json.loads(self.new_library.content)
        self.dependencies = self.new_library.dependencies
        if self.dependencies is None :
            self.dependencies = []
        self.new_framework = library_content.get("framework")
        self.new_matrices = library_content.get("risk_matrix")
        self.threats = library_content.get("threats",[])
        self.reference_controls = library_content.get("reference_controls",[])
        self.new_objects = {obj["urn"].lower(): obj for obj in self.threats}
        self.new_objects.update({obj["urn"].lower(): obj for obj in self.reference_controls})
        if self.new_framework :
            self.new_objects[self.new_framework["urn"].lower()] = self.new_framework
        if self.new_matrices :
            for matrix in self.new_matrices :
                self.new_objects[matrix["urn"].lower()] = matrix

    def update_dependencies(self) -> Union[str,None] :
        for dependency_urn in self.dependencies :
            possible_dependencies = [*LoadedLibrary.objects.filter(urn=dependency_urn)]
            if not possible_dependencies : # This part of the code hasn't been tested yet
                stored_dependencies = [*StoredLibrary.objects.filter(urn=dependency_urn)]
                if not stored_dependencies :
                    return "Dependency not found."
                dependency = stored_dependencies[0]
                for i in range(1,len(stored_dependencies)) :
                    stored_dependency = stored_dependencies[i]
                    if stored_dependency.locale == self.old_library.locale :
                        dependency = stored_dependency
                if (err_msg := dependency.load()) :
                    return err_msg
                continue

            dependency = possible_dependencies[0]
            for i in range(1,len(possible_dependencies)) :
                possible_dependency = possible_dependencies[i]
                if possible_dependency.locale == self.old_library.locale :
                    dependency = possible_dependency

            if (err_msg := dependency.update()) is not None :
                return err_msg

    # We should create a LibraryVerifier class in the future that check if the library is valid and use it for a better error handling.
    def update_library(self) -> Union[str,None] :
        if (error_msg := self.update_dependencies()) is not None :
            return error_msg

        old_dependencies_urn = {
            dependency.urn for dependency in
            self.old_library.dependencies.all()
        }
        dependencies_urn = set(self.dependencies)
        new_dependencies_urn = dependencies_urn - old_dependencies_urn

        if not set(dependencies_urn).issuperset(old_dependencies_urn) :
            return "Invalid library update."

        new_dependencies = []
        for new_dependency_urn in new_dependencies_urn :
            try :
                new_dependency = LoadedLibrary.objects.filter(urn=new_dependency_urn).first() # The locale is not handled by this code
            except :
                return "Dependency not found."
            new_dependencies.append(new_dependency)

        for key, value in [
            ("name", self.new_library.name),
            ("version", self.new_library.version),
            ("provider", self.new_library.provider),
            ("packager", self.new_library.packager), # A user can fake a builtin library in this case because he can update a builtin library by adding its own library with the same URN as a builtin library.
            ("ref_id", self.new_library.ref_id), # Should we even update the ref_id ?
            ("description", self.new_library.description),
            ("annotation", self.new_library.annotation),
            ("copyright", self.new_library.copyright),
            ("objects_meta", self.new_library.objects_meta)
        ] :
            setattr(self.old_library,key,value)
        self.old_library.save()

        for new_dependency in new_dependencies :
            self.old_library.dependencies.add(new_dependency)

        referential_object_dict = {
            "locale": self.old_library.locale,
            "default_locale": self.old_library.default_locale,
            "provider": self.new_library.provider,
            "is_published": True
        }

        for threat in self.threats :
            Threat.objects.update_or_create(
                urn=threat["urn"].lower(),
                defaults=threat,
                create_defaults={
                    **referential_object_dict,
                    **threat,
                    "library": self.old_library
                }
            )

        for reference_control in self.reference_controls :
            ReferenceControl.objects.update_or_create(
                urn=reference_control["urn"].lower(),
                defaults=reference_control,
                create_defaults={
                    **referential_object_dict,
                    **reference_control,
                    "library": self.old_library
                }
            )

        if self.new_framework is not None :
            framework_dict = {**self.new_framework}
            del framework_dict["requirement_nodes"]

            new_framework, _ = Framework.objects.update_or_create(
                defaults=framework_dict,
                create_defaults={
                    **referential_object_dict,
                    **framework_dict,
                    "library": self.old_library
                }
            )

            requirement_node_urns = set(rc.urn for rc in RequirementNode.objects.filter(framework=new_framework))
            new_requirement_node_urns = set(rc["urn"].lower() for rc in self.new_framework["requirement_nodes"])
            deleted_requirement_node_urns = requirement_node_urns - new_requirement_node_urns

            for requirement_node_urn in deleted_requirement_node_urns :
                requirement_node = RequirementNode.objects.filter(urn=requirement_node_urn).first() # locale is not used, so if there are more than one requirement node with this URN only the first fetched requirement node will be deleted.
                if requirement_node is not None :
                    requirement_node.delete()

            requirement_nodes = self.new_framework["requirement_nodes"]
            involved_library_urns = [*self.dependencies,self.old_library.urn]
            involved_libraries = set(LoadedLibrary.objects.filter(urn__in=involved_library_urns))
            objects_tracked = {}

            for threat in Threat.objects.filter(library__in=involved_libraries) :
                objects_tracked[threat.urn] = threat

            for rc in ReferenceControl.objects.filter(library__in=involved_libraries) :
                objects_tracked[rc.urn] = rc

            compliance_assessments = [*ComplianceAssessment.objects.filter(framework=new_framework)]

            order_id = 0
            for requirement_node in requirement_nodes :
                requirement_node_dict = {**requirement_node}
                for key in ["maturity","depth","reference_controls","threats"] :
                    requirement_node_dict.pop(key,None)
                requirement_node_dict["order_id"] = order_id
                order_id += 1

                new_requirement_node, created = RequirementNode.objects.update_or_create(
                    urn=requirement_node["urn"].lower(),
                    defaults=requirement_node_dict,
                    create_defaults={
                        **referential_object_dict,
                        **requirement_node_dict,
                        "framework": new_framework
                    }
                )

                if created :
                    for compliance_assessment in compliance_assessments :
                        ra = RequirementAssessment.objects.create(
                            compliance_assessment=compliance_assessment,
                            requirement=new_requirement_node,
                            folder=compliance_assessment.project.folder
                        )

                for threat_urn in requirement_node_dict.get("threats",[]) :
                    thread_to_add = objects_tracked.get(threat_urn)
                    if thread_to_add is None : # I am not 100% this condition is usefull
                        thread_to_add = Threat.objects.filter(urn=threat_urn).first() # No locale support
                    if thread_to_add is not None :
                        new_requirement_node.threats.add(thread_to_add)

                for reference_control_urn in requirement_node.get("reference_controls",[]) :
                    reference_control_to_add = objects_tracked.get(reference_control_urn)
                    if reference_control_to_add is None : # I am not 100% this condition is usefull
                        reference_control_to_add = ReferenceControl.objects.filter(urn=reference_control_urn.lower()).first() # No locale support

                    if reference_control_to_add is not None :
                        new_requirement_node.reference_controls.add(reference_control_to_add)

        if self.new_matrices is not None :
            for matrix in self.new_matrices :
                json_definition_keys = {"grid","probability","impact","risk"} # Store this as a constant somewhere (as a static attribute of the class)
                other_keys = set(matrix.keys()) - json_definition_keys
                matrix_dict = {
                    key: matrix[key]
                    for key in other_keys
                }
                matrix_dict["json_definition"] = {}
                for key in json_definition_keys :
                    if key in matrix : # If all keys are mandatory this condition is useless
                        matrix_dict["json_definition"][key] = matrix[key]
                matrix_dict["json_definition"] = json.dumps(matrix_dict["json_definition"])

                RiskMatrix.objects.update_or_create(
                    urn=matrix["urn"].lower(),
                    defaults=matrix_dict,
                    create_defaults={
                        **referential_object_dict,
                        **matrix_dict,
                        "library": self.old_library
                    }
                )

class LoadedLibrary(LibraryMixin):
    dependencies = models.ManyToManyField(
        "self", blank=True, verbose_name=_("Dependencies"), symmetrical=False
    )

    @transaction.atomic
    def update(self) :
        new_libraries = [*StoredLibrary.objects.filter(urn=self.urn,locale=self.locale,version__gt=self.version)]

        if not new_libraries :
            return "This library has no update."

        new_library = max(new_libraries,key=lambda lib: lib.version)
        library_updater = LibraryUpdater(self,new_library)
        return library_updater.update_library()

    @property
    def _objects(self):
        res = {}
        if self.frameworks.count() > 0:
            res["framework"] = model_to_dict(self.frameworks.first())
            res["framework"].update(self.frameworks.first().library_entry)
        if self.threats.count() > 0:
            res["threats"] = [model_to_dict(threat) for threat in self.threats.all()]
        if self.reference_controls.count() > 0:
            res["reference_controls"] = [
                model_to_dict(reference_control)
                for reference_control in self.reference_controls.all()
            ]
        if self.risk_matrices.count() > 0:
            matrix = self.risk_matrices.first()
            res["risk_matrix"] = model_to_dict(matrix)
            res["risk_matrix"]["probability"] = matrix.probability
            res["risk_matrix"]["impact"] = matrix.impact
            res["risk_matrix"]["risk"] = matrix.risk
            res["risk_matrix"]["grid"] = matrix.grid
            res["strength_of_knowledge"] = matrix.strength_of_knowledge
            res["risk_matrix"] = [res["risk_matrix"]]
        return res

    @property
    def reference_count(self) -> int:
        """
        Returns the number of distinct dependent libraries and risk and compliance assessments that reference objects from this library
        """
        return (
            RiskAssessment.objects.filter(
                Q(risk_scenarios__threats__library=self)
                | Q(risk_matrix__library=self)
                | Q(risk_scenarios__applied_controls__reference_control__library=self)
            )
            .distinct()
            .count()
            + ComplianceAssessment.objects.filter(
                Q(framework__library=self)
                | Q(
                    requirement_assessments__applied_controls__reference_control__library=self
                )
            )
            .distinct()
            .count()
            + LoadedLibrary.objects.filter(dependencies=self).distinct().count()
        )

    def delete(self, *args, **kwargs):
        if self.reference_count > 0:
            raise ValueError(
                "This library is still referenced by some risk or compliance assessments"
            )
        dependent_libraries = LoadedLibrary.objects.filter(dependencies=self)
        if dependent_libraries:
            raise ValueError(
                f"This library is a dependency of {dependent_libraries.count()} other libraries"
            )
        super(LoadedLibrary, self).delete(*args, **kwargs)
        StoredLibrary.objects.filter(
            urn=self.urn, locale=self.locale
        ).update(is_loaded=False)

class Threat(ReferentialObjectMixin, PublishInRootFolderMixin):
    library = models.ForeignKey(
        LoadedLibrary,
        on_delete=models.CASCADE,
        null=True,
        blank=True,
        related_name="threats",
    )

    fields_to_check = ["ref_id", "name"]

    class Meta:
        verbose_name = _("Threat")
        verbose_name_plural = _("Threats")

    def is_deletable(self) -> bool:
        """
        Returns True if the framework can be deleted
        """
        if self.requirements.count() > 0:
            return False
        return True

    @property
    def frameworks(self):
        return Framework.objects.filter(requirement__threats=self).distinct()

    def __str__(self):
        return self.name


class ReferenceControl(ReferentialObjectMixin):
    CATEGORY = [
        ("policy", _("Policy")),
        ("process", _("Process")),
        ("technical", _("Technical")),
        ("physical", _("Physical")),
    ]

    library = models.ForeignKey(
        LoadedLibrary,
        on_delete=models.CASCADE,
        null=True,
        blank=True,
        related_name="reference_controls",
    )

    category = models.CharField(
        max_length=20,
        null=True,
        blank=True,
        choices=CATEGORY,
        verbose_name=_("Category"),
    )

    typical_evidence = models.JSONField(
        verbose_name=_("Typical evidence"), null=True, blank=True
    )

    fields_to_check = ["ref_id", "name"]

    class Meta:
        verbose_name = _("Reference control")
        verbose_name_plural = _("Reference controls")

    def is_deletable(self) -> bool:
        """
        Returns True if the framework can be deleted
        """
        if self.requirements.count() or self.appliedcontrol_set.count() > 0:
            return False
        return True

    @property
    def frameworks(self):
        return Framework.objects.filter(requirement__reference_controls=self).distinct()

    def __str__(self):
        if self.name:
            return self.ref_id + " - " + self.name if self.ref_id else self.name
        else:
            return (
                self.ref_id + " - " + self.description
                if self.ref_id
                else self.description
            )


class RiskMatrix(ReferentialObjectMixin):
    library = models.ForeignKey(
        LoadedLibrary,
        on_delete=models.CASCADE,
        null=True,
        blank=True,
        related_name="risk_matrices",
    )

    json_definition = models.JSONField(
        verbose_name=_("JSON definition"),
        help_text=_(
            "JSON definition of the risk matrix. \
        See the documentation for more information."
        ),
        default=dict,
    )
    is_enabled = models.BooleanField(
        _("enabled"),
        default=True,
        help_text=_(
            "If the risk matrix is set as disabled, it will not be available for selection for new risk assessments."
        ),
    )
    provider = models.CharField(
        max_length=200, blank=True, null=True, verbose_name=_("Provider")
    )

    @property
    def is_used(self) -> bool:
        return RiskAssessment.objects.filter(risk_matrix=self).exists()

    @property
    def risk_assessments(self) -> list:
        return RiskAssessment.objects.filter(risk_matrix=self)

    @property
    def projects(self) -> list:
        return Project.objects.filter(riskassessment__risk_matrix=self).distinct()

    def parse_json(self) -> dict:
        return json.loads(self.json_definition)

    @property
    def grid(self) -> list:
        risk_matrix = self.parse_json()
        grid = []
        for row in risk_matrix["grid"]:
            grid.append([item for item in row])
        return grid

    @property
    def probability(self) -> list:
        risk_matrix = self.parse_json()
        return risk_matrix["probability"]

    @property
    def impact(self) -> list:
        risk_matrix = self.parse_json()
        return risk_matrix["impact"]

    @property
    def risk(self) -> list:
        risk_matrix = self.parse_json()
        return risk_matrix["risk"]

    @property
    def strength_of_knowledge(self):
        risk_matrix = self.parse_json()
        return risk_matrix.get("strength_of_knowledge")

    def render_grid_as_colors(self):
        risk_matrix = self.parse_json()
        grid = risk_matrix["grid"]
        res = [[risk_matrix["risk"][i] for i in row] for row in grid]

        return res

    def __str__(self) -> str:
        return self.name


class Framework(ReferentialObjectMixin):
    min_score = models.IntegerField(default=0, verbose_name=_("Minimum score"))
    max_score = models.IntegerField(default=100, verbose_name=_("Maximum score"))
    scores_definition = models.JSONField(
        blank=True, null=True, verbose_name=_("Score definition")
    )
    implementation_groups_definition = models.JSONField(
        blank=True, null=True, verbose_name=_("Implementation groups definition")
    )
    library = models.ForeignKey(
        LoadedLibrary,
        on_delete=models.CASCADE,
        null=True,
        blank=True,
        related_name="frameworks",
    )

    class Meta:
        verbose_name = _("Framework")
        verbose_name_plural = _("Frameworks")

    def is_deletable(self) -> bool:
        """
        Returns True if the framework can be deleted
        """
        if self.compliance_assessment_set.count() > 0:
            return False
        return True

    @property
    def library_entry(self):
        res = {}
        requirement_nodes = self.get_requirement_nodes()
        if requirement_nodes:
            res["requirement_nodes"] = requirement_nodes

        return res

    def get_requirement_nodes(self):
        # Prefetch related objects if they exist to reduce database queries.
        # Adjust prefetch_related paths according to your model relationships.
        nodes_queryset = self.requirement_nodes.prefetch_related(
            "threats", "reference_controls"
        )
        if nodes_queryset.exists():
            return [self.process_node(node) for node in nodes_queryset]
        return []

    def process_node(self, node):
        # Convert the node to dict and process threats and security functions.
        node_dict = model_to_dict(node)
        if node.threats.exists():
            node_dict["threats"] = [
                model_to_dict(threat) for threat in node.threats.all()
            ]
        if node.reference_controls.exists():
            node_dict["reference_controls"] = [
                model_to_dict(reference_control)
                for reference_control in node.reference_controls.all()
            ]
        return node_dict


class RequirementNode(ReferentialObjectMixin):
    threats = models.ManyToManyField(
        "Threat",
        blank=True,
        verbose_name=_("Threats"),
        related_name="requirements",
    )
    reference_controls = models.ManyToManyField(
        "ReferenceControl",
        blank=True,
        verbose_name=_("Reference controls"),
        related_name="requirements",
    )
    framework = models.ForeignKey(
        Framework,
        on_delete=models.CASCADE,
        null=True,
        blank=True,
        verbose_name=_("Framework"),
        related_name="requirement_nodes",
    )
    parent_urn = models.CharField(
        max_length=100, null=True, blank=True, verbose_name=_("Parent URN")
    )
    order_id = models.IntegerField(null=True, verbose_name=_("Order ID"))
    implementation_groups = models.JSONField(
        null=True, verbose_name=_("Implementation groups")
    )
    assessable = models.BooleanField(null=False, verbose_name=_("Assessable"))
    typical_evidence = models.TextField(
        null=True, blank=True, verbose_name=_("Typical evidence")
    )

    class Meta:
        verbose_name = _("RequirementNode")
        verbose_name_plural = _("RequirementNodes")


########################### Domain objects #########################


class Project(NameDescriptionMixin, FolderMixin):
    PRJ_LC_STATUS = [
        ("undefined", _("Undefined")),
        ("in_design", _("Design")),
        ("in_dev", _("Development")),
        ("in_prod", _("Production")),
        ("eol", _("EndOfLife")),
        ("dropped", _("Dropped")),
    ]
    internal_reference = models.CharField(
        max_length=100, null=True, blank=True, verbose_name=_("Internal reference")
    )
    lc_status = models.CharField(
        max_length=20,
        default="in_design",
        choices=PRJ_LC_STATUS,
        verbose_name=_("Status"),
    )
    fields_to_check = ["name"]

    class Meta:
        verbose_name = _("Project")
        verbose_name_plural = _("Projects")

    def overall_compliance(self):
        compliance_assessments_list = [
            compliance_assessment
            for compliance_assessment in self.compliance_assessment_set.all()
        ]
        count = (
            RequirementAssessment.objects.filter(status="compliant")
            .filter(compliance_assessment__in=compliance_assessments_list)
            .count()
        )
        total = RequirementAssessment.objects.filter(
            compliance_assessment__in=compliance_assessments_list
        ).count()
        if total == 0:
            return 0
        return round(count * 100 / total)

    def __str__(self):
        return self.folder.name + "/" + self.name


class Asset(NameDescriptionMixin, FolderMixin, PublishInRootFolderMixin):
    class Type(models.TextChoices):
        """
        The type of the asset.

        An asset can either be a primary or a support asset.
        A support asset can be linked to another "parent" asset of type primary or support.
        Cycles are not allowed
        """

        PRIMARY = "PR", _("Primary")
        SUPPORT = "SP", _("Support")

    business_value = models.CharField(
        max_length=200, blank=True, verbose_name=_("business value")
    )
    type = models.CharField(
        max_length=2, choices=Type.choices, default=Type.SUPPORT, verbose_name=_("type")
    )
    parent_assets = models.ManyToManyField(
        "self", blank=True, verbose_name=_("parent assets"), symmetrical=False
    )

    fields_to_check = ["name"]

    class Meta:
        verbose_name_plural = _("Assets")
        verbose_name = _("Asset")

    def __str__(self) -> str:
        return str(self.name)

    def is_primary(self) -> bool:
        """
        Returns True if the asset is a primary asset.
        """
        return self.type == Asset.Type.PRIMARY

    def is_support(self) -> bool:
        """
        Returns True if the asset is a support asset.
        """
        return self.type == Asset.Type.SUPPORT

    def ancestors_plus_self(self) -> list[Self]:
        result = {self}
        for x in self.parent_assets.all():
            result.update(x.ancestors_plus_self())
        return list(result)


class Evidence(NameDescriptionMixin, FolderMixin, PublishInRootFolderMixin):
    # TODO: Manage file upload to S3/MiniO
    attachment = models.FileField(
        #        upload_to=settings.LOCAL_STORAGE_DIRECTORY,
        blank=True,
        null=True,
        help_text=_("Attachment for evidence (eg. screenshot, log file, etc.)"),
        verbose_name=_("Attachment"),
        validators=[validate_file_size, validate_file_name],
    )
    link = models.URLField(
        blank=True,
        null=True,
        help_text=_("Link to the evidence (eg. Jira ticket, etc.)"),
        verbose_name=_("Link"),
    )

    fields_to_check = ["name"]

    class Meta:
        verbose_name = _("Evidence")
        verbose_name_plural = _("Evidences")

    def get_folder(self):
        if self.applied_controls:
            return self.applied_controls.first().folder
        elif self.requirement_assessments:
            return self.requirement_assessments.first().folder
        else:
            return None

    def filename(self):
        return os.path.basename(self.attachment.name)


class AppliedControl(NameDescriptionMixin, FolderMixin, PublishInRootFolderMixin):
    class Status(models.TextChoices):
        PLANNED = "planned", _("Planned")
        ACTIVE = "active", _("Active")
        INACTIVE = "inactive", _("Inactive")

    CATEGORY = ReferenceControl.CATEGORY

    EFFORT = [
        ("S", _("Small")),
        ("M", _("Medium")),
        ("L", _("Large")),
        ("XL", _("Extra Large")),
    ]

    MAP_EFFORT = {None: -1, "S": 1, "M": 2, "L": 4, "XL": 8}
    # todo: think about a smarter model for ranking
    reference_control = models.ForeignKey(
        ReferenceControl,
        on_delete=models.CASCADE,
        null=True,
        blank=True,
        verbose_name=_("Reference Control"),
    )
    evidences = models.ManyToManyField(
        Evidence,
        blank=True,
        verbose_name=_("Evidences"),
        related_name="applied_controls",
    )
    category = models.CharField(
        max_length=20,
        choices=CATEGORY,
        null=True,
        blank=True,
        verbose_name=_("Category"),
    )
    status = models.CharField(
        max_length=20,
        choices=Status.choices,
        null=True,
        blank=True,
        verbose_name=_("Status"),
    )
    eta = models.DateField(
        blank=True,
        null=True,
        help_text=_("Estimated Time of Arrival"),
        verbose_name=_("ETA"),
    )
    expiry_date = models.DateField(
        blank=True,
        null=True,
        help_text=_("Date after which the applied control is no longer valid"),
        verbose_name=_("Expiry date"),
    )
    link = models.CharField(
        null=True,
        blank=True,
        max_length=1000,
        help_text=_("External url for action follow-up (eg. Jira ticket)"),
        verbose_name=_("Link"),
    )
    effort = models.CharField(
        null=True,
        blank=True,
        max_length=2,
        choices=EFFORT,
        help_text=_("Relative effort of the measure (using T-Shirt sizing)"),
        verbose_name=_("Effort"),
    )

    fields_to_check = ["name"]

    class Meta:
        verbose_name = _("Applied control")
        verbose_name_plural = _("Applied controls")

    def save(self, *args, **kwargs):
        if self.reference_control and self.category is None:
            self.category = self.reference_control.category
        super(AppliedControl, self).save(*args, **kwargs)

    @property
    def risk_scenarios(self):
        return self.risk_scenarios.all()

    @property
    def risk_assessments(self):
        return {scenario.risk_assessment for scenario in self.risk_scenarios}

    @property
    def projects(self):
        return {risk_assessment.project for risk_assessment in self.risk_assessments}

    def parent_project(self):
        pass

    def __str__(self):
        return self.name

    @property
    def mid(self):
        return f"M.{self.scoped_id(scope=AppliedControl.objects.filter(folder=self.folder))}"

    @property
    def csv_value(self):
        return f"[{self.status}] {self.name}" if self.status else self.name

    def get_ranking_score(self):
        value = 0
        for risk_scenario in self.risk_scenarios.all():
            current = risk_scenario.current_level
            residual = risk_scenario.residual_level
            if current >= 0 and residual >= 0:
                value += (1 + current - residual) * (current + 1)
        return abs(round(value / self.MAP_EFFORT[self.effort], 4))

    @property
    def get_html_url(self):
        url = reverse("appliedcontrol-detail", args=(self.id,))
        return format_html(
            '<a class="" href="{}"> <b>[MT-eta]</b> {}: {} </a>',
            url,
            self.folder.name,
            self.name,
        )

    def get_linked_requirements_count(self):
        return RequirementNode.objects.filter(
            requirementassessment__applied_controls=self
        ).count()


class PolicyManager(models.Manager):
    def get_queryset(self):
        return super().get_queryset().filter(category="policy")

    def create(self, *args, **kwargs):
        kwargs["category"] = "policy"  # Ensure category is always "policy"
        return super().create(*args, **kwargs)


class Policy(AppliedControl):
    class Meta:
        proxy = True
        verbose_name = _("Policy")
        verbose_name_plural = _("Policies")

    objects = PolicyManager()  # Use the custom manager

    def save(self, *args, **kwargs):
        self.category = "policy"
        super(Policy, self).save(*args, **kwargs)


########################### Secondary objects #########################


class Assessment(NameDescriptionMixin):
    class Status(models.TextChoices):
        PLANNED = "planned", _("Planned")
        IN_PROGRESS = "in_progress", _("In progress")
        IN_REVIEW = "in_review", _("In review")
        DONE = "done", _("Done")
        DEPRECATED = "deprecated", _("Deprecated")

    project = models.ForeignKey(
        "Project", on_delete=models.CASCADE, verbose_name=_("Project")
    )
    version = models.CharField(
        max_length=100,
        blank=True,
        null=True,
        help_text=_("Version of the compliance assessment (eg. 1.0, 2.0, etc.)"),
        verbose_name=_("Version"),
        default="1.0",
    )
    status = models.CharField(
        max_length=100,
        choices=Status.choices,
        default=Status.PLANNED,
        verbose_name=_("Status"),
        blank=True,
        null=True,
    )
    authors = models.ManyToManyField(
        User,
        blank=True,
        verbose_name=_("Authors"),
        related_name="%(class)s_authors",
    )
    reviewers = models.ManyToManyField(
        User,
        blank=True,
        verbose_name=_("Reviewers"),
        related_name="%(class)s_reviewers",
    )
    eta = models.DateField(
        null=True,
        blank=True,
        help_text=_("Estimated time of arrival"),
        verbose_name=_("ETA"),
    )
    due_date = models.DateField(
        null=True,
        blank=True,
        help_text=_("Due date"),
        verbose_name=_("Due date"),
    )

    fields_to_check = ["name", "version"]

    class Meta:
        abstract = True


class RiskAssessment(Assessment):
    risk_matrix = models.ForeignKey(
        RiskMatrix,
        on_delete=models.PROTECT,
        help_text=_("WARNING! After choosing it, you will not be able to change it"),
        verbose_name=_("Risk matrix"),
    )

    class Meta:
        verbose_name = _("Risk assessment")
        verbose_name_plural = _("Risk assessments")

    def __str__(self) -> str:
        return f"{self.project}/{self.name} - {self.version}"

    @property
    def path_display(self) -> str:
        return f"{self.project.folder}/{self.project}/{self.name} - {self.version}"

    def get_scenario_count(self) -> int:
        count = RiskScenario.objects.filter(risk_assessment=self.id).count()
        scenario_count = count
        return scenario_count

    def quality_check(self) -> dict:
        errors_lst = list()
        warnings_lst = list()
        info_lst = list()
        # --- check on the risk risk_assessment:
        _object = serializers.serialize("json", [self])
        _object = json.loads(_object)
        if self.status == Assessment.Status.IN_PROGRESS:
            info_lst.append(
                {
                    "msg": _("{}: Risk assessment is still in progress").format(
                        str(self)
                    ),
                    "obj_type": "risk_assessment",
                    "object": _object,
                }
            )
        if not self.authors.all():
            info_lst.append(
                {
                    "msg": _("{}: No author assigned to this risk assessment").format(
                        str(self)
                    ),
                    "obj_type": "risk_assessment",
                    "object": _object,
                }
            )
        if not self.risk_scenarios.all():
            warnings_lst.append(
                {
                    "msg": _(
                        "{}: RiskAssessment is empty. No risk scenario declared yet"
                    ).format(self),
                    "obj_type": "risk_assessment",
                    "object": _object,
                }
            )
        # ---

        # --- checks on the risk scenarios
        # TODO: Refactor this
        _scenarios = serializers.serialize(
            "json", self.risk_scenarios.all().order_by("created_at")
        )
        scenarios = [x["fields"] for x in json.loads(_scenarios)]
        for ri in scenarios:
            if ri["current_level"] < 0:
                warnings_lst.append(
                    {
                        "msg": _("{} current risk level has not been assessed").format(
                            ri["name"]
                        ),
                        "obj_type": "riskscenario",
                        "object": ri,
                    }
                )
            if ri["residual_level"] < 0 and ri["current_level"] >= 0:
                errors_lst.append(
                    {
                        "msg": _(
                            "{} residual risk level has not been assessed. If no additional measures are applied, it should be at the same level as the current risk"
                        ).format(ri["name"]),
                        "obj_type": "riskscenario",
                        "object": ri,
                    }
                )
            if ri["residual_level"] > ri["current_level"]:
                errors_lst.append(
                    {
                        "msg": _(
                            "{} residual risk level is higher than the current one"
                        ).format(ri["name"]),
                        "obj_type": "riskscenario",
                        "object": ri,
                    }
                )
            if ri["residual_proba"] > ri["current_proba"]:
                errors_lst.append(
                    {
                        "msg": _(
                            "{} residual risk probability is higher than the current one"
                        ).format(ri["name"]),
                        "obj_type": "riskscenario",
                        "object": ri,
                    }
                )
            if ri["residual_impact"] > ri["current_impact"]:
                errors_lst.append(
                    {
                        "msg": _(
                            "{} residual risk impact is higher than the current one"
                        ).format(ri["name"]),
                        "obj_type": "riskscenario",
                        "object": ri,
                    }
                )

            if (
                ri["residual_level"] < ri["current_level"]
                or ri["residual_proba"] < ri["current_proba"]
                or ri["residual_impact"] < ri["current_impact"]
            ):
                if (
                    len(ri.get("applied_controls", {})) == 0
                    and ri["residual_level"] >= 0
                ):
                    errors_lst.append(
                        {
                            "msg": _(
                                "{}: residual risk level has been lowered without any specific measure"
                            ).format(ri["name"]),
                            "obj_type": "riskscenario",
                            "object": ri,
                        }
                    )

            if ri["treatment"] == "accepted":
                if not ri.get("riskacceptance_set", {}).get("exists", lambda: False)():
                    warnings_lst.append(
                        {
                            "msg": _(
                                "{} risk accepted but no risk acceptance attached"
                            ).format(ri),
                            "obj_type": "riskscenario",
                            "object": ri,
                        }
                    )
        # --- checks on the applied controls
        _measures = serializers.serialize(
            "json",
            AppliedControl.objects.filter(
                risk_scenarios__risk_assessment=self
            ).order_by("created_at"),
        )
        measures = [x["fields"] for x in json.loads(_measures)]
        for i in range(len(measures)):
            measures[i]["id"] = json.loads(_measures)[i]["pk"]

        for mtg in measures:
            if not mtg["eta"] and not mtg["status"] == "active":
                warnings_lst.append(
                    {
                        "msg": _("{} does not have an ETA").format(mtg["name"]),
                        "obj_type": "appliedcontrol",
                        "object": {"name": mtg["name"], "id": mtg["id"]},
                    }
                )
            elif mtg["eta"] and not mtg["status"] == "active":
                if date.today() > datetime.strptime(mtg["eta"], "%Y-%m-%d").date():
                    errors_lst.append(
                        {
                            "msg": _(
                                "{} ETA is in the past now. Consider updating its status or the date"
                            ).format(mtg["name"]),
                            "obj_type": "appliedcontrol",
                            "object": {"name": mtg["name"], "id": mtg["id"]},
                        }
                    )

            if not mtg["effort"]:
                warnings_lst.append(
                    {
                        "msg": _(
                            "{} does not have an estimated effort. This will help you for prioritization"
                        ).format(mtg["name"]),
                        "obj_type": "appliedcontrol",
                        "object": {"name": mtg["name"], "id": mtg["id"]},
                    }
                )

            if not mtg["link"]:
                info_lst.append(
                    {
                        "msg": _(
                            "{}: Applied control does not have an external link attached. This will help you for follow-up"
                        ).format(mtg["name"]),
                        "obj_type": "appliedcontrol",
                        "object": {"name": mtg["name"], "id": mtg["id"]},
                    }
                )

        # --- checks on the risk acceptances
        _acceptances = serializers.serialize(
            "json",
            RiskAcceptance.objects.filter(risk_scenarios__risk_assessment=self)
            .distinct()
            .order_by("created_at"),
        )
        acceptances = [x["fields"] for x in json.loads(_acceptances)]
        for ra in acceptances:
            if not ra["expiry_date"]:
                warnings_lst.append(
                    {
                        "msg": _("{}: Acceptance has no expiry date").format(
                            ra["name"]
                        ),
                        "obj_type": "appliedcontrol",
                        "object": ra,
                    }
                )
                continue
            if date.today() > datetime.strptime(ra["expiry_date"], "%Y-%m-%d").date():
                errors_lst.append(
                    {
                        "msg": _(
                            "{}: Acceptance has expired. Consider updating the status or the date"
                        ).format(ra["name"]),
                        "obj_type": "riskacceptance",
                        "object": ra,
                    }
                )

        findings = {
            "errors": errors_lst,
            "warnings": warnings_lst,
            "info": info_lst,
            "count": sum([len(errors_lst), len(warnings_lst), len(info_lst)]),
        }
        return findings

    # NOTE: if your save() method throws an exception, you might want to override the clean() method to prevent
    # 500 errors when the form submitted. See https://docs.djangoproject.com/en/dev/ref/models/instances/#django.db.models.Model.clean


def risk_scoring(probability, impact, risk_matrix: RiskMatrix) -> int:
    fields = json.loads(risk_matrix.json_definition)
    risk_index = fields["grid"][probability][impact]
    return risk_index


class RiskScenario(NameDescriptionMixin):
    TREATMENT_OPTIONS = [
        ("open", _("Open")),
        ("mitigate", _("Mitigate")),
        ("accept", _("Accept")),
        ("avoid", _("Avoid")),
        ("transfer", _("Transfer")),
    ]

    DEFAULT_SOK_OPTIONS = {
        -1: {
            "name": _("--"),
            "description": _(
                "The strength of the knowledge supporting the assessment is undefined"
            ),
        },
        0: {
            "name": _("Low"),
            "description": _(
                "The strength of the knowledge supporting the assessment is low"
            ),
            "symbol": "◇",
        },
        1: {
            "name": _("Medium"),
            "description": _(
                "The strength of the knowledge supporting the assessment is medium"
            ),
            "symbol": "⬙",
        },
        2: {
            "name": _("High"),
            "description": _(
                "The strength of the knowledge supporting the assessment is high"
            ),
            "symbol": "◆",
        },
    }

    risk_assessment = models.ForeignKey(
        RiskAssessment,
        on_delete=models.CASCADE,
        verbose_name=_("RiskAssessment"),
        related_name="risk_scenarios",
    )
    assets = models.ManyToManyField(
        Asset,
        verbose_name=_("Assets"),
        blank=True,
        help_text=_("Assets impacted by the risk scenario"),
        related_name="risk_scenarios",
    )
    applied_controls = models.ManyToManyField(
        AppliedControl,
        verbose_name=_("Applied controls"),
        blank=True,
        related_name="risk_scenarios",
    )
    threats = models.ManyToManyField(
        Threat,
        verbose_name=_("Threats"),
        blank=True,
        related_name="risk_scenarios",
    )
    existing_controls = models.TextField(
        max_length=2000,
        help_text=_(
            "The existing controls to manage this risk. Edit the risk scenario to add extra applied controls."
        ),
        verbose_name=_("Existing controls"),
        blank=True,
    )

    # current
    current_proba = models.SmallIntegerField(
        default=-1, verbose_name=_("Current probability")
    )
    current_impact = models.SmallIntegerField(
        default=-1, verbose_name=_("Current impact")
    )
    current_level = models.SmallIntegerField(
        default=-1,
        verbose_name=_("Current level"),
        help_text=_(
            "The risk level given the current measures. Automatically updated on Save, based on the chosen risk matrix"
        ),
    )

    # residual
    residual_proba = models.SmallIntegerField(
        default=-1, verbose_name=_("Residual probability")
    )
    residual_impact = models.SmallIntegerField(
        default=-1, verbose_name=_("Residual impact")
    )
    residual_level = models.SmallIntegerField(
        default=-1,
        verbose_name=_("Residual level"),
        help_text=_(
            "The risk level when all the extra measures are done. Automatically updated on Save, based on the chosen risk matrix"
        ),
    )

    treatment = models.CharField(
        max_length=20,
        choices=TREATMENT_OPTIONS,
        default="open",
        verbose_name=_("Treatment status"),
    )

    strength_of_knowledge = models.IntegerField(
        default=-1,
        verbose_name=_("Strength of Knowledge"),
        help_text=_("The strength of the knowledge supporting the assessment"),
    )
    justification = models.CharField(
        max_length=500, blank=True, null=True, verbose_name=_("Justification")
    )

    fields_to_check = ["name"]

    class Meta:
        verbose_name = _("Risk scenario")
        verbose_name_plural = _("Risk scenarios")

    # def get_rating_options(self, field: str) -> list[tuple]:
    #     risk_matrix = self.risk_assessment.risk_matrix.parse_json()
    #     return [(k, v) for k, v in risk_matrix.fields[field].items()]

    def parent_project(self):
        return self.risk_assessment.project

    parent_project.short_description = _("Project")

    def get_matrix(self):
        return self.risk_assessment.risk_matrix.parse_json()

    def get_current_risk(self):
        if self.current_level < 0:
            return {
                "abbreviation": "--",
                "name": "--",
                "description": "not rated",
                "hexcolor": "#A9A9A9",
            }
        risk_matrix = self.get_matrix()
        return risk_matrix["risk"][self.current_level]

    def get_current_impact(self):
        if self.current_impact < 0:
            return {"abbreviation": "--", "name": "--", "description": "not rated"}
        risk_matrix = self.get_matrix()
        return risk_matrix["impact"][self.current_impact]

    def get_current_proba(self):
        if self.current_proba < 0:
            return {"abbreviation": "--", "name": "--", "description": "not rated"}
        risk_matrix = self.get_matrix()
        return risk_matrix["probability"][self.current_proba]

    def get_residual_risk(self):
        if self.residual_level < 0:
            return {
                "abbreviation": "--",
                "name": "--",
                "description": "not rated",
                "hexcolor": "#A9A9A9",
            }
        risk_matrix = self.get_matrix()
        return risk_matrix["risk"][self.residual_level]

    def get_residual_impact(self):
        if self.residual_impact < 0:
            return {"abbreviation": "--", "name": "--", "description": "not rated"}
        risk_matrix = self.get_matrix()
        return risk_matrix["impact"][self.residual_impact]

    def get_residual_proba(self):
        if self.residual_proba < 0:
            return {"abbreviation": "--", "name": "--", "description": "not rated"}
        risk_matrix = self.get_matrix()
        return risk_matrix["probability"][self.residual_proba]

    def get_strength_of_knowledge(self):
        if self.strength_of_knowledge < 0:
            return self.DEFAULT_SOK_OPTIONS[-1]
        return self.DEFAULT_SOK_OPTIONS[self.strength_of_knowledge]

    def __str__(self):
        return str(self.parent_project()) + _(": ") + str(self.name)

    @property
    def rid(self):
        """return associated risk assessment id"""
        return f"R.{self.scoped_id(scope=RiskScenario.objects.filter(risk_assessment=self.risk_assessment))}"

    def save(self, *args, **kwargs):
        if self.current_proba >= 0 and self.current_impact >= 0:
            self.current_level = risk_scoring(
                self.current_proba,
                self.current_impact,
                self.risk_assessment.risk_matrix,
            )
        else:
            self.current_level = -1
        if self.residual_proba >= 0 and self.residual_impact >= 0:
            self.residual_level = risk_scoring(
                self.residual_proba,
                self.residual_impact,
                self.risk_assessment.risk_matrix,
            )
        else:
            self.residual_level = -1
        super(RiskScenario, self).save(*args, **kwargs)


class ComplianceAssessment(Assessment):
    class Result(models.TextChoices):
        COMPLIANT = "compliant", _("Compliant")
        NON_COMPLIANT_MINOR = "non_compliant_minor", _("Non compliant (minor)")
        NON_COMPLIANT_MAJOR = "non_compliant_major", _("Non compliant (major)")
        NOT_APPLICABLE = "not_applicable", _("Not applicable")

    framework = models.ForeignKey(
        Framework, on_delete=models.CASCADE, verbose_name=_("Framework")
    )
    result = models.CharField(
        blank=True,
        null=True,
        max_length=100,
        choices=Result.choices,
        verbose_name=_("Result"),
    )
    selected_implementation_groups = models.JSONField(
        blank=True, null=True, verbose_name=_("Selected implementation groups")
    )
    # score system is suggested by the framework, but can be changed at the start of the assessment
    min_score = models.IntegerField(null=True, verbose_name=_("Minimum score"))
    max_score = models.IntegerField(null=True, verbose_name=_("Maximum score"))
    scores_definition = models.JSONField(
        blank=True, null=True, verbose_name=_("Score definition")
    )

    class Meta:
        verbose_name = _("Compliance assessment")
        verbose_name_plural = _("Compliance assessments")

    def save(self, *args, **kwargs) -> None:
        if self.min_score is None:
            self.min_score = self.framework.min_score
            self.max_score = self.framework.max_score
            self.scores_definition = self.framework.scores_definition
        super().save(*args, **kwargs)

    def get_global_score(self):
        requirement_assessments_scored = (
            RequirementAssessment.objects.filter(compliance_assessment=self)
            .exclude(score=None)
            .exclude(status=RequirementAssessment.Status.NOT_APPLICABLE)
            .exclude(is_scored=False)
        )
        ig = (
            set(self.selected_implementation_groups)
            if self.selected_implementation_groups
            else None
        )
        score = 0
        n = 0
        for ras in requirement_assessments_scored:
            if not (ig) or (ig & set(ras.requirement.implementation_groups)):
                score += ras.score
                n += 1
        if n > 0:
            return round(score / n, 1)
        else:
            return -1

    def get_selected_implementation_groups(self):
        framework = self.framework
        if (
            not framework.implementation_groups_definition
            or not self.selected_implementation_groups
        ):
            return []
        return [
            group.get("name")
            for group in framework.implementation_groups_definition
            if group.get("ref_id") in self.selected_implementation_groups
        ]

    def get_requirement_assessments(self):
        """
        Returns sorted assessable requirement assessments based on the selected implementation groups
        """
        if not self.selected_implementation_groups:
            return RequirementAssessment.objects.filter(
                compliance_assessment=self, requirement__assessable=True
            ).order_by("requirement__order_id")
        selected_implementation_groups_set = set(self.selected_implementation_groups)
        filtered_requirements = RequirementAssessment.objects.filter(
            compliance_assessment=self, requirement__assessable=True
        ).order_by("requirement__order_id")
        requirement_assessments_list = []
        for requirement in filtered_requirements:
            if selected_implementation_groups_set & set(
                requirement.requirement.implementation_groups
            ):
                requirement_assessments_list.append(requirement)

        return requirement_assessments_list

    def get_requirements_status_count(self):
        requirements_status_count = []
        for st in RequirementAssessment.Status:
            requirements_status_count.append(
                (
                    RequirementAssessment.objects.filter(status=st)
                    .filter(compliance_assessment=self)
                    .count(),
                    st,
                )
            )
        return requirements_status_count

    def get_measures_status_count(self):
        measures_status_count = []
        measures_list = []
        for requirement_assessment in self.requirement_assessments.all():
            measures_list += requirement_assessment.applied_controls.all().values_list(
                "id", flat=True
            )
        for st in "AppliedControl".Status.choices:
            measures_status_count.append(
                (
                    "AppliedControl".objects.filter(status=st[0])
                    .filter(id__in=measures_list)
                    .count(),
                    st,
                )
            )
        return measures_status_count

    def donut_render(self) -> dict:
        def union_queries(base_query, groups, field_name):
            queries = [
                base_query.filter(**{f"{field_name}__icontains": group}).distinct()
                for group in groups
            ]
            return queries[0].union(*queries[1:]) if queries else base_query.none()

        color_map = {
            "in_progress": "#3b82f6",
            "non_compliant": "#f87171",
            "to_do": "#d1d5db",
            "partially_compliant": "#fde047",
            "not_applicable": "#000000",
            "compliant": "#86efac",
        }

        compliance_assessments_status = {"values": [], "labels": []}
        for status in RequirementAssessment.Status:
            base_query = RequirementAssessment.objects.filter(
                status=status, compliance_assessment=self, requirement__assessable=True
            ).distinct()

            if self.selected_implementation_groups:
                union_query = union_queries(
                    base_query,
                    self.selected_implementation_groups,
                    "requirement__implementation_groups",
                )
            else:
                union_query = base_query

            count = union_query.count()
            value_entry = {
                "name": status,
                "localName": camel_case(status.value),
                "value": count,
                "itemStyle": {"color": color_map[status]},
            }

            compliance_assessments_status["values"].append(value_entry)
            compliance_assessments_status["labels"].append(status.label)

        return compliance_assessments_status

    def quality_check(self) -> dict:
        AppliedControl = apps.get_model("core", "AppliedControl")

        errors_lst = list()
        warnings_lst = list()
        info_lst = list()
        # --- check on the assessment:
        _object = serializers.serialize("json", [self])
        _object = json.loads(_object)
        if self.status == Assessment.Status.IN_PROGRESS:
            info_lst.append(
                {
                    "msg": _("{}: Compliance assessment is still in progress").format(
                        str(self)
                    ),
                    "obj_type": "complianceassessment",
                    "object": _object,
                }
            )

        if not self.authors.all():
            info_lst.append(
                {
                    "msg": _(
                        "{}: No author assigned to this compliance assessment"
                    ).format(str(self)),
                    "obj_type": "complianceassessment",
                    "object": _object,
                }
            )
        # ---

        # --- check on requirement assessments:
        _requirement_assessments = self.requirement_assessments.all().order_by(
            "created_at"
        )
        requirement_assessments = []
        for ra in _requirement_assessments:
            ra_dict = json.loads(serializers.serialize("json", [ra]))[0]["fields"]
            ra_dict["repr"] = str(ra)
            requirement_assessments.append(ra_dict)
        for requirement_assessment in requirement_assessments:
            if (
                requirement_assessment["status"] in ("compliant", "partially_compliant")
                and len(requirement_assessment["applied_controls"]) == 0
            ):
                warnings_lst.append(
                    {
                        "msg": _(
                            "{}: Requirement assessment status is compliant or partially compliant with no applied control applied"
                        ).format(requirement_assessment["repr"]),
                        "obj_type": "requirementassessment",
                        "object": requirement_assessment,
                    }
                )
        # ---

        # --- check on applied controls:
        _applied_controls = serializers.serialize(
            "json",
            AppliedControl.objects.filter(
                requirement_assessments__compliance_assessment=self
            ).order_by("created_at"),
        )
        applied_controls = [x["fields"] for x in json.loads(_applied_controls)]
        for applied_control in applied_controls:
            if not applied_control["reference_control"]:
                info_lst.append(
                    {
                        "msg": _(
                            "{}: Applied control has no reference control selected"
                        ).format(applied_control["name"]),
                        "obj_type": "appliedcontrol",
                        "object": applied_control,
                    }
                )
        # ---

        # --- check on evidence:
        _evidences = serializers.serialize(
            "json",
            Evidence.objects.filter(
                applied_controls__in=AppliedControl.objects.filter(
                    requirement_assessments__compliance_assessment=self
                )
            ).order_by("created_at"),
        )
        evidences = [x["fields"] for x in json.loads(_evidences)]
        for evidence in evidences:
            if not evidence["attachment"]:
                warnings_lst.append(
                    {
                        "msg": _("{}: Evidence has no file uploaded").format(
                            evidence["name"]
                        ),
                        "obj_type": "evidence",
                        "object": evidence,
                    }
                )

        findings = {
            "errors": errors_lst,
            "warnings": warnings_lst,
            "info": info_lst,
            "count": sum([len(errors_lst), len(warnings_lst), len(info_lst)]),
        }
        return findings


class RequirementAssessment(AbstractBaseModel, FolderMixin):
    class Status(models.TextChoices):
        TODO = "to_do", _("To do")
        IN_PROGRESS = "in_progress", _("In progress")
        NON_COMPLIANT = "non_compliant", _("Non compliant")
        PARTIALLY_COMPLIANT = "partially_compliant", _("Partially compliant")
        COMPLIANT = "compliant", _("Compliant")
        NOT_APPLICABLE = "not_applicable", _("Not applicable")

    status = models.CharField(
        max_length=100,
        choices=Status.choices,
        default=Status.TODO,
        verbose_name=_("Status"),
    )
    score = models.IntegerField(
        blank=True,
        null=True,
        verbose_name=_("Score"),
    )
    is_scored = models.BooleanField(
        default=False,
        verbose_name=_("Is scored"),
    )
    evidences = models.ManyToManyField(
        Evidence,
        blank=True,
        verbose_name=_("Evidences"),
        related_name="requirement_assessments",
    )
    observation = models.TextField(null=True, blank=True, verbose_name=_("Observation"))
    compliance_assessment = models.ForeignKey(
        ComplianceAssessment,
        on_delete=models.CASCADE,
        verbose_name=_("Compliance assessment"),
        related_name="requirement_assessments",
    )
    requirement = models.ForeignKey(
        RequirementNode, on_delete=models.CASCADE, verbose_name=_("Requirement")
    )
    applied_controls = models.ManyToManyField(
        "AppliedControl",
        blank=True,
        verbose_name=_("Applied controls"),
        related_name="requirement_assessments",
    )
    selected = models.BooleanField(
        default=True,
        verbose_name=_("Selected"),
    )

    def __str__(self) -> str:
        return self.requirement.display_short

    def get_requirement_description(self) -> str:
        return self.requirement.description

    class Meta:
        verbose_name = _("Requirement assessment")
        verbose_name_plural = _("Requirement assessments")


########################### RiskAcesptance is a domain object relying on secondary objects #########################


class RiskAcceptance(NameDescriptionMixin, FolderMixin, PublishInRootFolderMixin):
    ACCEPTANCE_STATE = [
        ("created", _("Created")),
        ("submitted", _("Submitted")),
        ("accepted", _("Accepted")),
        ("rejected", _("Rejected")),
        ("revoked", _("Revoked")),
    ]

    risk_scenarios = models.ManyToManyField(
        RiskScenario,
        verbose_name=_("Risk scenarios"),
        help_text=_(
            "Select the risk scenarios to be accepted, attention they must be part of the chosen domain"
        ),
    )
    approver = models.ForeignKey(
        User,
        max_length=200,
        help_text=_("Risk owner and approver identity"),
        verbose_name=_("Approver"),
        on_delete=models.SET_NULL,
        null=True,
        blank=True,
    )
    state = models.CharField(
        max_length=20,
        choices=ACCEPTANCE_STATE,
        default="created",
        verbose_name=_("State"),
    )
    expiry_date = models.DateField(
        help_text=_("Specify when the risk acceptance will no longer apply"),
        null=True,
        verbose_name=_("Expiry date"),
    )
    accepted_at = models.DateTimeField(
        blank=True, null=True, verbose_name=_("Acceptance date")
    )
    rejected_at = models.DateTimeField(
        blank=True, null=True, verbose_name=_("Rejection date")
    )
    revoked_at = models.DateTimeField(
        blank=True, null=True, verbose_name=_("Revocation date")
    )
    justification = models.CharField(
        max_length=500, blank=True, null=True, verbose_name=_("Justification")
    )

    fields_to_check = ["name"]

    class Meta:
        permissions = [
            ("approve_riskacceptance", "Can validate/rejected risk acceptances")
        ]
        verbose_name = _("Risk acceptance")
        verbose_name_plural = _("Risk acceptances")

    def __str__(self):
        if self.name:
            return self.name
        scenario_names: str = ", ".join(
            [str(scenario) for scenario in self.risk_scenarios.all()]
        )
        return f"{scenario_names}"

    @property
    def get_html_url(self):
        url = reverse("riskacceptance-detail", args=(self.id,))
        return format_html(
            '<a class="" href="{}"> <b>[RA-exp]</b> {}: {} </a>',
            url,
            self.folder.name,
            self.name,
        )

    def set_state(self, state):
        self.state = state
        if state == "accepted":
            self.accepted_at = datetime.now()
        if state == "rejected":
            self.rejected_at = datetime.now()
        elif state == "revoked":
            self.revoked_at = datetime.now()
        self.save()<|MERGE_RESOLUTION|>--- conflicted
+++ resolved
@@ -148,13 +148,9 @@
             logger.error("Error while loading library content", error=err)
             raise ValueError(err)
 
-<<<<<<< HEAD
-        urn = library_data["urn"]
+        urn = library_data["urn"].lower()
         if not match_urn(urn):
             raise ValueError("Library URN is badly formatted")
-=======
-        urn = library_data["urn"].lower()
->>>>>>> ebced0a7
         locale = library_data.get("locale", "en")
         version = int(library_data["version"])
         is_loaded = LoadedLibrary.objects.filter( # We consider the library as loaded even if the loaded version is different
