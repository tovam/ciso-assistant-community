import pytest
import json
import re
from django.db.models.fields.related_descriptors import ManyToManyDescriptor
from django.urls import reverse
from rest_framework import status
from rest_framework.test import APIClient
from ciso_assistant.settings import EMAIL_HOST, EMAIL_HOST_RESCUE

from test_vars import *


class EndpointTestsUtils:
    """Provides utils functions for API endpoints testing"""

    def get_endpoint_url(verbose_name: str, resolved: bool = True):
        """Get the endpoint URL for the given object"""

        endpoint_varname = format_endpoint(verbose_name)
        endpoint = get_var(endpoint_varname)
        return reverse(endpoint) if resolved else endpoint

    def get_object_urn(object_name: str, resolved: bool = True):
        """Get the object URN for the given object"""

        urn_varname = format_urn(object_name)
        urn = get_var(urn_varname)
        return f"{reverse(LIBRARIES_ENDPOINT)}{urn}/" if resolved else eval(urn)

    @pytest.mark.django_db
    def get_test_client_and_folder(authenticated_client, role: str, test_folder_name: str, assigned_folder_name: str = "test"):
        """Get an authenticated client with a specific role and the folder associated to the role"""
        from iam.models import Folder, User, UserGroup

        EndpointTestsQueries.Auth.create_object(
            authenticated_client, "Folders", Folder, {"name": assigned_folder_name}
        )
        assigned_folder = test_folder = Folder.objects.get(name=assigned_folder_name)

        if test_folder_name != assigned_folder_name:
            EndpointTestsQueries.Auth.create_object(
                authenticated_client, "Folders", Folder, {"name": test_folder_name}, base_count=1
            )
            test_folder = Folder.objects.get(name=test_folder_name)

        user = User.objects.create_user(TEST_USER_EMAIL)
        UserGroup.objects.get(
            name=role,
            folder=Folder.objects.get(name=GROUPS_PERMISSIONS[role]["folder"]),
        ).user_set.add(user)
        client = APIClient()
        client.force_login(user)
        return client, test_folder, assigned_folder

    def expected_request_response(
        action: str, object: str, scope: str, user_group: str, expected_status: int = status.HTTP_200_OK
    ):
        """Get the expected request response for a specific action on an object for a specific user group"""
        perm_name = f"{action}_{get_singular_name(object).lower().replace(' ', '')}"

        if perm_name in GROUPS_PERMISSIONS[user_group]["perms"]:
<<<<<<< HEAD
            # User has permission to perform the action
            if (GROUPS_PERMISSIONS[user_group]["folder"] == "Global") or (scope == GROUPS_PERMISSIONS[user_group]["folder"]):
                # User has permission to perform the action in the domain
                return False, expected_status, "ok"
            else:
                return False, expected_status, "outside_scope"
=======
            fails = False
>>>>>>> 42bbea43
        else:
            return True, status.HTTP_403_FORBIDDEN, "permission_denied"


class EndpointTestsQueries:
    """Provides tests functions for API endpoints testing"""

    def get_object(
        client,
        verbose_name: str,
        object=None,
        build_params: dict = None,
        endpoint: str = None,
    ):
        """Test to get object from the API without authentication

        :param client: the client (not authenticated) to use for the test
        :param verbose_name: the verbose name of the object to test
        :param object: the object to test (optional)
        :param build_params: the parameters to build the object (optional)
        :param endpoint: the endpoint URL of the object to test (optional)
        """

        url = endpoint or EndpointTestsUtils.get_endpoint_url(verbose_name)

        # Uses the API endpoint to assert that objects are not accessible
        response = client.get(url)

        assert (
            response.status_code == status.HTTP_403_FORBIDDEN
        ), f"{verbose_name} are accessible without authentication"
        assert response.json() == {
            "detail": "Authentication credentials were not provided."
        }, f"{verbose_name} are accessible without authentication"

        # Creates a test object from the model
        if build_params and object:
            if object.__name__ == "User":
                object.objects.create_user(
                    **build_params
                )  # a password is required in the build_params
            else:
                m2m_fields = {}
                non_m2m_fields = {}

                for field, value in build_params.items():
                    if isinstance(getattr(object, field, None), ManyToManyDescriptor):
                        m2m_fields[field] = value
                    else:
                        non_m2m_fields[field] = value

                # Create the object without many-to-many fields
                test_object = object.objects.create(**non_m2m_fields)

                # Now, set the many-to-many fields
                for field, value in m2m_fields.items():
                    getattr(test_object, field).set(value)
        # Uses the API endpoint to assert that the test object is not accessible
        response = client.get(url)

        assert (
            response.status_code == status.HTTP_403_FORBIDDEN
        ), f"{verbose_name} are accessible without authentication"
        assert response.json() == {
            "detail": "Authentication credentials were not provided."
        }, f"{verbose_name} are accessible without authentication"

    def create_object(
        client, verbose_name: str, object, test_params: dict, endpoint: str = None
    ):
        """Test to create object with the API without authentication

        :param client: the client (not authenticated) to use for the test
        :param verbose_name: the verbose name of the object to test
        :param object: the object to test
        :param test_params: the parameters of the object to test (optional)
        :param endpoint: the endpoint URL of the object to test (optional)
        """

        url = endpoint or EndpointTestsUtils.get_endpoint_url(verbose_name)
        count = object.objects.all().count()

        # Uses the API endpoint to create an object without authentication
        response = client.post(url, test_params, format="json")

        # Asserts that the user was not created
        assert (
            response.status_code == status.HTTP_403_FORBIDDEN
        ), f"{verbose_name} can be created without authentication"
        assert response.json() == {
            "detail": "Authentication credentials were not provided."
        }, f"{verbose_name} can be created without authentication"

        # Checks that the object was not created in the database
        assert (
            count == object.objects.all().count()
        ), f"{verbose_name} created with the API without authentication are still saved in the database"

    def update_object(
        client,
        verbose_name: str,
        object,
        build_params: dict,
        update_params: dict,
        endpoint: str = None,
    ):
        """Test to update object with the API without authentication

        :param client: the client (not authenticated) to use for the test
        :param verbose_name: the verbose name of the object to test
        :param object: the object to test
        :param build_params: the parameters of the object to test
        :param update_params: the parameters to update the object
        :param endpoint: the endpoint URL of the object to test (optional)
        """

        m2m_fields = {}
        non_m2m_fields = {}

        for field, value in build_params.items():
            if isinstance(getattr(object, field, None), ManyToManyDescriptor):
                m2m_fields[field] = value
            else:
                non_m2m_fields[field] = value

        # Create the object without many-to-many fields
        test_object = object.objects.create(**non_m2m_fields)

        # Now, set the many-to-many fields
        for field, value in m2m_fields.items():
            getattr(test_object, field).set(value)

        url = endpoint or (
            EndpointTestsUtils.get_endpoint_url(verbose_name)
            + str(test_object.id)
            + "/"
        )

        # Uses the API endpoint to update an object without authentication
        response = client.patch(url, update_params, format="json")

        # Asserts that the user was not updated
        assert (
            response.status_code == status.HTTP_403_FORBIDDEN
        ), f"{verbose_name} can be updated without authentication"
        assert response.json() == {
            "detail": "Authentication credentials were not provided."
        }, f"{verbose_name} can be updated without authentication"

        # Checks that the object was not updated in the database
        field = list(update_params.items())[0]
        assert (
            build_params[field[0]] == getattr(test_object, field[0]) != field[1]
        ), f"{verbose_name} updated with the API without authentication are still saved in the database"

    def delete_object(
        client, verbose_name: str, object, build_params: dict = {}, endpoint: str = None
    ):
        """Test to delete object with the API without authentication

        :param client: the client (not authenticated) to use for the test
        :param verbose_name: the verbose name of the object to test
        :param object: the object to test
        :param build_params: the parameters of the object to test
        :param endpoint: the endpoint URL of the object to test (optional)
        """

        if build_params:
            # Creates a test object from the model
            m2m_fields = {}
            non_m2m_fields = {}

            for field, value in build_params.items():
                if isinstance(getattr(object, field, None), ManyToManyDescriptor):
                    m2m_fields[field] = value
                else:
                    non_m2m_fields[field] = value

            # Create the object without many-to-many fields
            test_object = object.objects.create(**non_m2m_fields)

            # Now, set the many-to-many fields
            for field, value in m2m_fields.items():
                getattr(test_object, field).set(value)
            id = str(test_object.id)
        else:
            id = str(object.objects.all()[0].id)

        url = endpoint or (EndpointTestsUtils.get_endpoint_url(verbose_name) + id + "/")

        # Uses the API endpoint to delete an object without authentication
        response = client.delete(url)

        # Asserts that the user was not deleted
        assert (
            response.status_code == status.HTTP_403_FORBIDDEN
        ), f"{verbose_name} can be deleted without authentication"
        assert response.json() == {
            "detail": "Authentication credentials were not provided."
        }, f"{verbose_name} can be deleted without authentication"

        # Checks that the object was not deleted in the database
        assert object.objects.filter(
            id=id
        ).exists(), f"{verbose_name} deleted with the API without authentication are not saved in the database"

    def import_object(client, verbose_name: str, urn: str = None):
        """Imports object with the API without authentication

        :param client: the client (not authenticated) to use for the test
        :param verbose_name: the verbose name of the object to test
        :param urn: the endpoint URL of the object to test (optional)
        """

        url = urn or EndpointTestsUtils.get_object_urn(verbose_name)

        # Uses the API endpoint to import an object without authentication
        response = client.get(url + "import/")

        # Asserts that the object was imported successfully
        assert (
            response.status_code == status.HTTP_403_FORBIDDEN
        ), f"{verbose_name} can be imported without authentication"
        assert response.json() == {
            "detail": "Authentication credentials were not provided."
        }, f"{verbose_name} can be imported without authentication"

    class Auth:
        """Provides authenticated tests functions for API endpoints testing"""

        def get_object(
            authenticated_client,
            verbose_name: str,
            object=None,
            build_params: dict = {},
            test_params: dict = {},
            base_count: int = 0,
            item_search_field: str = None,
            endpoint: str = None,
            fails: bool = False,
            expected_status: int = status.HTTP_200_OK,
            user_group: str = None,
            scope: str = None,
        ):
            """Test to get object from the API with authentication

            :param authenticated_client: the client (authenticated) to use for the test
            :param verbose_name: the verbose name of the object to test
            :param object: the object to test (optional)
            :param build_params: the parameters to build the object (optional)
            :param test_params: the parameters of the object to test in addition to the build params (optional)
            :param base_count: the number of objects in the database before the test (optional)
                -1 means that the number of objects is unknown
            :param endpoint: the endpoint URL of the object to test (optional)
            """
            user_perm_fails, user_perm_expected_status, user_perm_reason = None, 0, None

            if user_group:
                scope = scope or str(build_params.get("folder", None)) # if the scope is not provided, try to get it from the build_params
                (
                    user_perm_fails,
                    user_perm_expected_status,
                    user_perm_reason
                ) = EndpointTestsUtils.expected_request_response(
                    "view", verbose_name, scope, user_group, expected_status
                )

            url = endpoint or EndpointTestsUtils.get_endpoint_url(verbose_name)

            # Uses the API endpoint to assert that objects are accessible
            response = authenticated_client.get(url)

            if not user_group or user_perm_expected_status == status.HTTP_200_OK:
                # User has permission to view the object
                assert response.status_code == expected_status, (
                    f"{verbose_name} are not accessible with permission"
                    if expected_status == status.HTTP_200_OK
                    else f"{verbose_name} should not be accessible (expected status: {expected_status})"
                )
            else:
                # User does not have permission to view the object
                assert response.status_code == user_perm_expected_status, (
                    f"{verbose_name} are accessible without permission"
                    if response.status_code == status.HTTP_200_OK
                    else f"Accessing {verbose_name.lower()} should give a status {user_perm_expected_status}"
                )

            if (
                base_count == 0
                and not (object and build_params)
                and test_params
                and not (fails or user_perm_fails)
            ):
                # perfom a test with an externally created object
                assert (
                    response.json()["count"] == base_count + 1
                ), f"{verbose_name} are not accessible with authentication"
            elif base_count > 0 and not (fails or user_perm_fails):
                assert (
                    response.json()["count"] == base_count
                ), f"{verbose_name} are not accessible with authentication"

            # Creates a test object from the model
            if build_params and object:
                if object.__name__ == "User":
                    object.objects.create_superuser(
                        **build_params
                    )  # no password is required in the build_params
                else:
                    m2m_fields = {}
                    non_m2m_fields = {}

                    for field, value in build_params.items():
                        if isinstance(
                            getattr(object, field, None), ManyToManyDescriptor
                        ):
                            m2m_fields[field] = value
                        else:
                            non_m2m_fields[field] = value

                    # Create the object without many-to-many fields
                    test_object = object.objects.create(**non_m2m_fields)

                    # Now, set the many-to-many fields
                    for field, value in m2m_fields.items():
                        getattr(test_object, field).set(value)

                # Uses the API endpoint to assert that the test object is accessible
                response = authenticated_client.get(url)

                if not user_group or user_perm_expected_status == status.HTTP_200_OK:
                    # User has permission to view the object
                    assert response.status_code == expected_status, (
                        f"{verbose_name} are not accessible with permission"
                        if expected_status == status.HTTP_200_OK
                        else f"{verbose_name} should not be accessible (expected status: {expected_status})"
                    )
                else:
                    # User does not have permission to view the object
                    assert response.status_code == user_perm_expected_status, (
                        f"{verbose_name} are accessible without permission"
                        if response.status_code == status.HTTP_200_OK
                        else f"Accessing {verbose_name.lower()} should give a status {user_perm_expected_status}"
                    )

                if not (fails or user_perm_fails):
                    if user_perm_reason == "outside_scope":
                        assert (
                            response.json()["count"] == 0
                        ), f"{verbose_name} are accessible outside the domain"
                    else:
                        if base_count < 0:
                            assert (
                                len(response.json()["results"]) != 0
                            ), f"{verbose_name} are not accessible with authentication"
                        else:
                            assert (
                                response.json()["count"] == base_count + 1
                            ), f"{verbose_name} are not accessible with authentication"

            if not (fails or user_perm_fails) and len(response.json()["results"]) != 0:
                params = {**build_params, **test_params}
                if len(response.json()["results"]) > 0 and item_search_field:
                    response_item = [
                        res
                        for res in response.json()["results"]
                        if res[item_search_field] == params[item_search_field]
                    ][0]
                else:
                    response_item = response.json()["results"][-1]
                for key, value in params.items():
                    if type(value) == dict and type(response_item[key]) == str:
                        assert (
                            json.loads(response_item[key]) == value
                        ), f"{verbose_name} {key.replace('_', ' ')} queried from the API don't match {verbose_name.lower()} {key.replace('_', ' ')} in the database"
                    else:
                        assert (
                            response_item[key] == value
                        ), f"{verbose_name} {key.replace('_', ' ')} queried from the API don't match {verbose_name.lower()} {key.replace('_', ' ')} in the database"

        def get_object_options(
            authenticated_client,
            verbose_name: str,
            option: str,
            choices: list,
            endpoint: str = None,
            fails: bool = False,
            expected_status: int = status.HTTP_200_OK,
            user_group: str = None,
            scope: str = None,
        ):
            """Test to get object options from the API with authentication

            :param authenticated_client: the client (authenticated) to use for the test
            :param verbose_name: the verbose name of the object to test
            :param object: the object to test
            :param option: the option to test
            :param endpoint: the endpoint URL of the object to test (optional)
            """
            user_perm_fails, user_perm_expected_status = None, 0

            if user_group and not fails:
                (
                    user_perm_fails,
                    user_perm_expected_status,
                ) = EndpointTestsUtils.expected_request_response(
                    "view", verbose_name, scope, user_group, expected_status
                )

            url = endpoint or EndpointTestsUtils.get_endpoint_url(verbose_name)

            # Uses the API endpoint to assert that the object options are accessible
            response = authenticated_client.get(url + option + "/")

            if not user_group or user_perm_expected_status == status.HTTP_200_OK:
                # User has permission to view the object
                assert response.status_code == expected_status, (
                    f"{verbose_name} {option} choices are not accessible with permission"
                    if expected_status == status.HTTP_200_OK
                    else f"{verbose_name} {option} should not be accessible (expected status: {expected_status})"
                )
            else:
                # User does not have permission to view the object
                assert response.status_code == user_perm_expected_status, (
                    f"{verbose_name} {option} choices are accessible without permission"
                    if response.status_code == status.HTTP_200_OK
                    else f"Accessing {verbose_name.lower()} {option} should give a status {user_perm_expected_status}"
                )

            if not (fails or user_perm_fails):
                for choice in choices:
                    assert (
                        choice[0] in response.json()
                    ), f"{verbose_name} {choice} choice is not accessible from the API"
                    assert (
                        str(choice[1]) in response.json()[choice[0]]
                    ), f"{verbose_name} {choice} choice is not associated to the value {choice[1]} in the API"

        def create_object(
            authenticated_client,
            verbose_name: str,
            object,
            build_params: dict,
            test_params: dict = {},
            base_count: int = 0,
            item_search_field: str = None,
            endpoint: str | None = None,
            query_format: str = "json",
            fails: bool = False,
            expected_status: int = status.HTTP_201_CREATED,
            user_group: str = None,
            scope: str = None,
        ):
            """Test to create object with the API with authentication

            :param authenticated_client: the client (authenticated) to use for the test
            :param verbose_name: the verbose name of the object to test
            :param build_params: the parameters to build the object
            :param test_params: the parameters of the object to test in addition to the build params (optional)
                the test_params can ovveride the build_params
            :param base_count: the number of objects in the database before the test (optional)
                -1 means that the number of objects is unknown
            :param endpoint: the endpoint URL of the object to test (optional)
            """
            user_perm_fails, user_perm_expected_status, user_perm_reason = None, 0, None

            if user_group:
                scope = scope or str(build_params.get("folder", None)) # if the scope is not provided, try to get it from the build_params
                (
                    user_perm_fails,
                    user_perm_expected_status,
                    user_perm_reason
                ) = EndpointTestsUtils.expected_request_response(
                    "add", verbose_name, scope, user_group, expected_status
                )

            url = endpoint or EndpointTestsUtils.get_endpoint_url(verbose_name)

            # Uses the API endpoint to create an object with authentication
            response = authenticated_client.post(url, build_params, format=query_format)
            print(response.json())

            if fails:
                # Asserts that the object was not created
                assert (
                    response.status_code == expected_status
                ), f"{verbose_name} can not be created with authentication"
                return

            # Asserts that the object was created successfully
            if not user_group or user_perm_expected_status == status.HTTP_201_CREATED:
                if user_perm_reason == "outside_scope":
                    assert response.status_code == status.HTTP_403_FORBIDDEN, (
                        f"{verbose_name} can be created outside the domain"
                        if response.status_code == status.HTTP_201_CREATED
                        else f"Creating {verbose_name.lower()} should give a status {status.HTTP_403_FORBIDDEN}"
                    )
                else:
                    # User has permission to create the object
                    assert response.status_code == expected_status, (
                        f"{verbose_name} can not be created with authentication"
                        if expected_status == status.HTTP_201_CREATED
                        else f"{verbose_name} should not be created (expected status: {expected_status})"
                    )
            else:
                # User does not have permission to create the object
                assert response.status_code == user_perm_expected_status, (
                    f"{verbose_name} can be created without permission"
                    if response.status_code == status.HTTP_201_CREATED
                    else f"Creating {verbose_name.lower()} should give a status {user_perm_expected_status}"
                )

            if not (fails or user_perm_fails):
                if user_perm_reason == "outside_scope":
                    assert (
                        response.json()['folder'] == 'You do not have permission to create objects in this folder'
                        ), f"{verbose_name} can be created outside the domain"
                else:
                    for key, value in build_params.items():
                        if key == "attachment":
                            # Asserts that the value file name is present in the JSON response
                            assert (
                                value.name.split("/")[-1].split(".")[0]
                                in response.json()[key]
                            ), f"{verbose_name} {key.replace('_', ' ')} returned by the API after object creation don't match the provided {key.replace('_', ' ')}"
                        else:
                            assert (
                                response.json()[key] == value
                            ), f"{verbose_name} {key.replace('_', ' ')} returned by the API after object creation don't match the provided {key.replace('_', ' ')}"

                    # Checks that the object was created in the database
                    assert (
                        object.objects.filter(id=response.json()["id"]).exists()
                    ), f"{verbose_name} created with the API are not saved in the database"

            # Uses the API endpoint to assert that the created object is accessible
            response = authenticated_client.get(url)

            assert (
                response.status_code == status.HTTP_200_OK
            ), f"{verbose_name} are not accessible with authentication"

            if not (fails or user_perm_fails) and len(response.json()["results"]) != 0:
                params = {**build_params, **test_params}
                if response.json()["count"] > 0 and item_search_field:
                    response_item = [
                        res
                        for res in response.json()["results"]
                        if res[item_search_field] == params[item_search_field]
                    ][0]
                else:
                    response_item = response.json()["results"][base_count]
                for key, value in params.items():
                    if key == "attachment" and response_item[key] != value:
                        # Asserts that the value file name is present in the JSON response
                        assert (
                            re.sub(
                                r"_([a-z]|[A-Z]|[0-9]){7}(?:\.)",
                                ".",
                                response_item[key],
                            )
                            == value
                        ), f"{verbose_name} {key.replace('_', ' ')} queried from the API don't match {verbose_name.lower()} {key.replace('_', ' ')} in the database"
                    else:
                        assert (
                            response_item[key] == value
                        ), f"{verbose_name} {key.replace('_', ' ')} queried from the API don't match {verbose_name.lower()} {key.replace('_', ' ')} in the database"

        def update_object(
            authenticated_client,
            verbose_name: str,
            object,
            build_params: dict,
            update_params: dict,
            test_build_params: dict = {},
            test_params: dict = {},
            endpoint: str | None = None,
            query_format: str = "json",
            fails: bool = False,
            expected_status: int = status.HTTP_200_OK,
            user_group: str = None,
            scope: str = None,
        ):
            """Test to update object with the API with authentication

            :param authenticated_client: the client (authenticated) to use for the test
            :param verbose_name: the verbose name of the object to test
            :param build_params: the parameters to build the object
            :param update_params: the parameters to update the object
            :param test_params: the parameters of the modified object to test (optional)
                the test_params can ovveride the build_params
            :param endpoint: the endpoint URL of the object to test (optional)
            """
            user_perm_fails, user_perm_expected_status, user_perm_reason = None, 0, None

            if user_group:
                scope = scope or str(build_params.get("folder", None)) # if the scope is not provided, try to get it from the build_params
                (
                    user_perm_fails,
                    user_perm_expected_status,
                    user_perm_reason
                ) = EndpointTestsUtils.expected_request_response(
                    "change", verbose_name, scope, user_group, expected_status
                )

            # Creates a test object from the model
            m2m_fields = {}
            non_m2m_fields = {}

            for field, value in build_params.items():
                if isinstance(getattr(object, field, None), ManyToManyDescriptor):
                    m2m_fields[field] = value
                else:
                    non_m2m_fields[field] = value

            # Create the object without many-to-many fields
            test_object = object.objects.create(**non_m2m_fields)
            id = str(test_object.id)

            # Now, set the many-to-many fields
            for field, value in m2m_fields.items():
                getattr(test_object, field).set(value)

            url = endpoint or (
                EndpointTestsUtils.get_endpoint_url(verbose_name)
                + str(test_object.id)
                + "/"
            )

            response = authenticated_client.get(url)

            if not user_group or EndpointTestsUtils.expected_request_response("view", verbose_name, user_group) == (False, status.HTTP_200_OK):
                if (verbose_name is not "Users"): # Users don't have permission to view users details
                    assert (
                        response.status_code == status.HTTP_200_OK
                    ), f"{verbose_name} object detail can not be accessed with permission"
            else:
                assert (
                    response.status_code == status.HTTP_403_FORBIDDEN
                ), f"{verbose_name} object detail can be accessed without permission"

            if not (fails or user_perm_fails):
                for key, value in {**build_params, **test_build_params}.items():
                    if key == "attachment":
                        # Asserts that the value file name is present in the JSON response
                        assert (
                            value.name.split("/")[-1].split(".")[0]
                            in response.json()[key]
                        ), f"{verbose_name} {key.replace('_', ' ')} returned by the API after object creation don't match the provided {key.replace('_', ' ')}"
                    else:
                        assert (
                            response.json()[key] == value
                        ), f"{verbose_name} {key.replace('_', ' ')} queried from the API don't match {verbose_name.lower()} {key.replace('_', ' ')} in the database"

            update_response = authenticated_client.patch(
                url, update_params, format=query_format
            )

            if not user_group or user_perm_expected_status == status.HTTP_200_OK:
                # User has permission to update the object
                assert update_response.status_code == expected_status, (
                    f"{verbose_name} can not be updated with authentication"
                    if expected_status == status.HTTP_200_OK
                    else f"{verbose_name} should not be updated (expected status: {expected_status})"
                )
            else:
                # User does not have permission to update the object
                assert update_response.status_code == user_perm_expected_status, (
                    f"{verbose_name} can be updated without permission"
                    if update_response.status_code == status.HTTP_200_OK
                    else f"Updating {verbose_name.lower()} should give a status {user_perm_expected_status}"
                )

            if not (fails or user_perm_fails):
                for key, value in {
                    **build_params,
                    **update_params,
                    **test_params,
                }.items():
                    if key == "attachment" and update_response.json()[key] != value:
                        # Asserts that the value file name is present in the JSON response
                        assert (
                            value.split("/")[-1].split(".")[0]
                            in update_response.json()[key]
                        ), f"{verbose_name} {key.replace('_', ' ')} queried from the API don't match {verbose_name.lower()} {key.replace('_', ' ')} in the database"
                    else:
                        assert (
                            update_response.json()[key] == value
                        ), f"{verbose_name} {key.replace('_', ' ')} queried from the API don't match {verbose_name.lower()} {key.replace('_', ' ')} in the database"

        def delete_object(
            authenticated_client,
            verbose_name: str,
            object,
            build_params: dict = {},
            endpoint: str = None,
            fails: bool = False,
            expected_status: int = status.HTTP_204_NO_CONTENT,
            user_group: str = None,
            scope: str = None,
        ):
            """Test to delete object with the API with authentication

            :param authenticated_client: the client (authenticated) to use for the test
            :param verbose_name: the verbose name of the object to test
            :param build_params: the parameters to build the object
            :param endpoint: the endpoint URL of the object to test (optional)
            """
            user_perm_fails, user_perm_expected_status, user_perm_reason = None, 0, None

            if user_group:
                scope = scope or str(build_params.get("folder", None)) # if the scope is not provided, try to get it from the build_params
                (
                    user_perm_fails,
                    user_perm_expected_status,
                    user_perm_reason
                ) = EndpointTestsUtils.expected_request_response(
                    "delete", verbose_name, user_group, expected_status
                )

            if build_params:
                # Creates a test object from the model
                m2m_fields = {}
                non_m2m_fields = {}

                for field, value in build_params.items():
                    if isinstance(getattr(object, field, None), ManyToManyDescriptor):
                        m2m_fields[field] = value
                    else:
                        non_m2m_fields[field] = value

                # Create the object without many-to-many fields
                test_object = object.objects.create(**non_m2m_fields)
                id = str(test_object.id)

                # Now, set the many-to-many fields
                for field, value in m2m_fields.items():
                    getattr(test_object, field).set(value)
            else:
                id = str(object.objects.all()[0].id)

            url = endpoint or (
                EndpointTestsUtils.get_endpoint_url(verbose_name) + id + "/"
            )

            # Asserts that the objects exists
            response = authenticated_client.get(url)

            if not user_group or EndpointTestsUtils.expected_request_response("view", verbose_name, user_group) == (False, status.HTTP_200_OK):
                if (verbose_name is not "Users"): # Users don't have permission to view users details
                    assert (
                        response.status_code == status.HTTP_200_OK
                    ), f"{verbose_name} object detail can not be accessed with permission"
            else:
                assert (
                    response.status_code == status.HTTP_403_FORBIDDEN
                ), f"{verbose_name} object detail can be accessed without permission"

            # Asserts that the object was deleted successfully
            delete_response = authenticated_client.delete(url)

            if (
                not user_group
                or user_perm_expected_status == status.HTTP_204_NO_CONTENT
            ):
                # User has permission to delete the object
                assert delete_response.status_code == expected_status, (
                    f"{verbose_name} can not be deleted with permission"
                    if expected_status == status.HTTP_204_NO_CONTENT
                    else f"{verbose_name} should not be deleted (expected status: {expected_status})"
                )
            else:
                # User does not have permission to delete the object
                assert delete_response.status_code == user_perm_expected_status, (
                    f"{verbose_name} can be deleted without permission"
                    if delete_response.status_code == status.HTTP_204_NO_CONTENT
                    else f"Deleting {verbose_name.lower()} should give a status {user_perm_expected_status}"
                )

            if not (fails or user_perm_fails):
                # Asserts that the objects does not exists anymore
                response = authenticated_client.get(url)
                assert (
                    response.status_code == status.HTTP_404_NOT_FOUND
                ), f"{verbose_name} has not been properly deleted with authentication"

        def import_object(
            authenticated_client,
            verbose_name: str,
            urn: str | None = None,
            fails: bool = False,
            expected_status: int = status.HTTP_200_OK,
            user_group: str = None,
            scope: str = None,
        ):
            """Imports object with the API with authentication

            :param authenticated_client: the client (authenticated) to use for the test
            :param verbose_name: the verbose name of the object to test
            :param urn: the endpoint URL of the object to test (optional)
            """
            user_perm_fails, user_perm_expected_status, user_perm_reason = None, 0, None

            if user_group:
                (
                    user_perm_fails,
                    user_perm_expected_status,
                    user_perm_reason
                ) = EndpointTestsUtils.expected_request_response(
                    "add", "library", user_group, expected_status
                )

            url = urn or EndpointTestsUtils.get_object_urn(verbose_name)

            # Uses the API endpoint to import an object with authentication
            response = authenticated_client.get(url + "import/")

            # Asserts that the object was imported successfully
            if not user_group or user_perm_expected_status == status.HTTP_200_OK:
                # User has permission to import the library
                assert response.status_code == expected_status, (
                    f"{verbose_name} can not be imported with authentication"
                    if expected_status == status.HTTP_200_OK
                    else f"{verbose_name} should not be imported (expected status: {expected_status})"
                )
            else:
                # User does not have permission to import the library
                assert response.status_code == user_perm_expected_status, (
                    f"{verbose_name} can be imported without permission"
                    if response.status_code == status.HTTP_200_OK
                    else f"Importing {verbose_name.lower()} should give a status {user_perm_expected_status}"
                )

            if not (fails or user_perm_fails):
                assert response.json() == {
                    "status": "success"
                }, f"{verbose_name} can not be imported with authentication"

        def compare_results(
            authenticated_client,
            object_name: str,
            compare_url: str,
            reference_url: str,
            test_params: list,
            count: int = 5,
            fails: bool = False,
            expected_status: int = status.HTTP_200_OK,
        ):
            """Test to compare 2 endpoints results from the API with authentication

            :param authenticated_client: the client (authenticated) to use for the test
            :param object_name: the name of the object to compare
            :param compare_url: the endpoint URL of the endpoint to compare
            :param reference_url: the endpoint URL of the reference endpoint to compare to
            :param test_params: the parameters to test
                params can be a tuple with the parameter name and the expected value or a string with the parameter name
            :param count: the number of objects to tests for each endpoint - default is 5
            """

            # Uses the API endpoints to get the reference objects list
            reference = authenticated_client.get(reference_url)
            assert (
                reference.status_code == status.HTTP_200_OK
            ), f"reference endpoint is not accessible"

            for object in reference.json()["objects"]["framework"][
                object_name.lower().replace(" ", "_")
            ][:count]:
                comparelist = authenticated_client.get(compare_url)
                compare = dict()
                assert (
                    comparelist.status_code == expected_status
                ), f"{object['name']} is not in {compare_url} results"

                # find the object in the objects list
                if not fails:
                    for c in comparelist.json()["results"]:
                        if c["urn"] == object["urn"]:
                            compare = c

                # assert that the values are the same for the given parameters
                for param in test_params:
                    if param in object and param in compare:
                        if type(param) == tuple:
                            assert (
                                object[param[0]] == param[1]
                            ), f"the reference {param[0]} value is not {param[1]}"
                            assert (
                                compare[param[0]] == param[1]
                            ), f"the endpoint to compare {param[0]} value is not {param[1]}"
                        else:
                            assert (
                                compare[param] == object[param]
                            ), f"the endpoint to compare {param[0]} value is not {param[1]}"<|MERGE_RESOLUTION|>--- conflicted
+++ resolved
@@ -59,16 +59,12 @@
         perm_name = f"{action}_{get_singular_name(object).lower().replace(' ', '')}"
 
         if perm_name in GROUPS_PERMISSIONS[user_group]["perms"]:
-<<<<<<< HEAD
             # User has permission to perform the action
             if (GROUPS_PERMISSIONS[user_group]["folder"] == "Global") or (scope == GROUPS_PERMISSIONS[user_group]["folder"]):
                 # User has permission to perform the action in the domain
                 return False, expected_status, "ok"
             else:
                 return False, expected_status, "outside_scope"
-=======
-            fails = False
->>>>>>> 42bbea43
         else:
             return True, status.HTTP_403_FORBIDDEN, "permission_denied"
 
