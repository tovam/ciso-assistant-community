{
	"$schema": "https://inlang.com/schema/inlang-message-format",
	"french": "French",
	"english": "English",
	"addThreat": "New threat",
	"addSecurityFunction": "New security function",
	"addSecurityMeasure": "New security measure",
	"addAsset": "New asset",
	"addRiskAssessment": "New risk assessment",
	"addRiskScenario": "New risk scenario",
	"addRiskAcceptance": "New risk acceptance",
	"addComplianceAssessment": "New compliance assessment",
	"addEvidence": "New evidence",
	"addDomain": "New domain",
	"addProject": "New project",
	"addUser": "New user",
	"addPolicy": "New policy",
	"associatedThreats": "Associated threats",
	"associatedSecurityFunctions": "Associated security functions",
	"associatedSecurityMeasures": "Associated security measures",
	"associatedAssets": "Associated assets",
	"associatedRiskAssessments": "Associated risk assessments",
	"associatedRiskScenarios": "Associated risk scenarios",
	"associatedRiskAcceptances": "Associated risk acceptances",
	"associatedComplianceAssessments": "Associated compliance assessments",
	"associatedEvidences": "Associated evidences",
	"associatedDomains": "Associated domains",
	"associatedProjects": "Associated projects",
	"associatedUsers": "Associated users",
	"home": "Home",
	"edit": "Edit",
	"changePassword": "Change password",
	"overview": "Overview",
	"context": "Context",
	"governance": "Governance",
	"risk": "Risk",
	"compliance": "Compliance",
	"organization": "Organization",
	"extra": "Extra",
	"analytics": "Analytics",
	"calendar": "Calendar",
	"threats": "Threats",
	"securityFunctions": "Security functions",
	"securityMeasures": "Security measures",
	"assets": "Assets",
	"asset": "Asset",
	"policy": "Policy",
	"policies": "Policies",
	"riskMatrices": "Risk matrices",
	"riskAssessments": "Risk assessments",
	"riskScenarios": "Risk scenarios",
	"riskScenario": "Risk scenario",
	"riskAcceptances": "Risk acceptances",
	"riskAcceptance": "Risk acceptance",
	"complianceAssessments": "Compliance assessments",
	"complianceAssessment": "Compliance assessment",
	"evidences": "Evidences",
	"evidence": "Evidence",
	"frameworks": "Frameworks",
	"domains": "Domains",
	"projects": "Projects",
	"users": "Users",
	"user": "User",
	"userGroups": "User groups",
	"roleAssignments": "Role assignments",
	"xRays": "X-rays",
	"scoringAssistant": "Scoring assistant",
	"libraries": "Libraries",
	"backupRestore": "Backup & restore",
	"myProfile": "My profile",
	"aboutCiso": "About CISO Assistant",
	"Logout": "Log out",
	"name": "Name",
	"description": "Description",
	"parentDomain": "Parent domain",
	"ref": "Ref",
	"refId": "Ref ID",
	"businessValue": "Business value",
	"email": "Email",
	"firstName": "First name",
	"lastName": "Last name",
	"category": "Category",
	"eta": "ETA",
	"securityFunction": "Security function",
	"securityMeasure": "Security measure",
	"provider": "Provider",
	"domain": "Domain",
	"urn": "URN",
	"id": "ID",
	"treatmentStatus": "Treatment status",
	"currentLevel": "Current level",
	"residualLevel": "Residual level",
	"riskMatrix": "Risk matrix",
	"project": "Project",
	"folder": "Folder",
	"riskAssessment": "Risk assessment",
	"threat": "Threat",
	"framework": "Framework",
	"file": "File",
	"language": "Language",
	"builtin": "Builtin",
	"next": "Next",
	"previous": "Previous",
	"show": "Show",
	"entries": "entries",
	"searchPlaceholder": "Search...",
	"noEntriesFound": "No entries found",
	"rowCount": "Showing {start} to {end} of {total}",
	"status": "Status",
	"effort": "Effort",
	"impact": "Impact",
	"expiryDate": "Expiry date",
	"link": "Link",
	"createdAt": "Created at",
	"updatedAt": "Updated at",
	"acceptedAt": "Accepted at",
	"rejectedAt": "Rejected at",
	"revokedAt": "Revoked at",
	"locale": "Locale",
	"defaultLocale": "Default locale",
	"annotation": "Annotation",
	"library": "Library",
	"typicalEvidence": "Typical evidence",
	"parentAsset": "Parent asset",
	"parentAssets": "Parent assets",
	"approver": "Approver",
	"state": "State",
	"justification": "Justification",
	"parentFolder": "Parent folder",
	"contentType": "Content type",
	"type": "Type",
	"lcStatus": "Status",
	"internalReference": "Internal reference",
	"isActive": "Is active",
	"dateJoined": "Date joined",
	"version": "Version",
	"treatment": "Treatment",
	"currentProba": "Current probability",
	"currentImpact": "Current impact",
	"residualProba": "Residual probability",
	"residualImpact": "Residual impact",
	"existingMeasures": "Existing measures",
	"strengthOfKnowledge": "Strength of knowledge",
	"dueDate": "Due date",
	"attachment": "Attachment",
	"observation": "Observation",
	"importMatrices": "Import matrices",
	"importFrameworks": "Import frameworks",
	"summary": "Summary",
	"composer": "Composer",
	"statistics": "Statistics",
	"myProjects": "My projects",
	"scenarios": "Scenarios",
	"assignedProjects": "Assigned to {number} project{s}",
	"currentRiskLevelPerScenario": "Current risk level per risk scenario",
	"residualRiskLevelPerScenario": "Residual risk level per risk scenario",
	"securityMeasuresStatus": "Security measures status",
	"currentRisk": "Current risk",
	"residualRisk": "Residual risk",
	"veryLow": "Very low",
	"low": "Low",
	"medium": "Medium",
	"high": "High",
	"veryHigh": "Very high",
	"planned": "Planned",
	"active": "Active",
	"inactive": "Inactive",
	"watchlist": "Watch list",
	"watchlistDescription": "Items that have expired or with close ETA",
	"measuresToReview": "Measures to review",
	"exceptionsToReview": "Exceptions to review",
	"expired": "Expired",
	"upcoming": "Upcoming",
	"today": "Today",
	"actionRequested": "Action requested",
	"noRiskAcceptanceYet": "No risk acceptance yet",
	"noSecurityMeasureYet": "No security measure yet",
	"authors": "Authors",
	"reviewers": "Reviewers",
	"process": "Process",
	"selectTargets": "Select your targets",
	"composerDescription": "This will help you aggregate multiple components (projects) to get the compiled view on your risk. This is particularly useful for two use cases",
	"composerDescription1": "business intelligence approach to focus on a specific subset across different project domains (eg. across divisions)",
	"composerDescription2": "you are interested in the risk assessment of a specific system, for which you need the risk assessment of the underlying components",
	"overallCompliance": "Overall compliance",
	"exportButton": "Export",
	"treatmentProgressOverview": "Treatment progress overview",
	"pendingMeasures": "Your pending measures",
	"orderdByRankingScore": "Ordered by ranking score",
	"rankingScore": "Ranking score",
	"noPendingSecurityMeasure": "No pending security measure",
	"rankingScoreDefintion": "Ranking score is an adaptive metric that combines the information of effort and current risk level, and crosses it with the other data to assist you for the prioritization",
	"actions": "Actions",
	"projectsSummaryEmpty": "Projects summary is empty",
	"riskOpen": "Risk: open",
	"riskMitigate": "Risk: mitigate",
	"riskAccept": "Risk: accept",
	"riskAvoid": "Risk: avoid",
	"measureOpen": "Measure: open",
	"measureProgress": "Measure: in progress",
	"measureHold": "Measure: on hold",
	"measureDone": "Measure: done",
	"monday": "Monday",
	"tuesday": "Tuesday",
	"wednesday": "Wednesday",
	"thursday": "Thursday",
	"friday": "Friday",
	"saturday": "Saturday",
	"sunday": "Sunday",
	"january": "January",
	"february": "February",
	"march": "March",
	"april": "April",
	"may": "May",
	"june": "June",
	"july": "July",
	"august": "August",
	"september": "September",
	"october": "October",
	"november": "November",
	"december": "December",
	"errorsFound": "error{s} found",
	"warningsFound": "warning{s} found",
	"infosFound": "info{s} found",
	"remediationPlan": "Remediation plan",
	"treatmentPlan": "Treatment plan",
	"plan": "Plan",
	"asPDF": "as PDF",
	"asCSV": "as CSV",
	"draft": "Draft",
	"riskMatrixView": "Risk matrix view",
	"currentInMatrixView": "Current",
	"probability": "Probability",
	"riskLevels": "Risk levels",
	"riskLevel": "Risk level",
	"cancel": "Cancel",
	"save": "Save",
	"currentAssessment": "Current assessment",
	"scope": "Scope",
	"assetsImpactedByTheRiskScenario": "Assets impacted by the risk scenario",
	"ecistingMeasures": "Existing measures",
	"theExistingSecurityMeasuresToManageThisRisk": "The existing security measures to manage this risk",
	"currentRiskLevelGivenCurrentMeasures": "The current risk level given the current security measures",
	"targetAssessment": "Target assessment",
	"riskLevelWhenAllExtraMeasuresDone": "The risk level when all extra measures are done",
	"myUserGroups": "My user groups",
	"changePasswordText": "You can change your password here. You'll need to log in with your new password after this operation",
	"oldPassword": "Old password",
	"newPassword": "New password",
	"confirmNewPassword": "Confirm new password",
	"label": "Label",
	"NA": "N/A",
	"threatAgentFactors": "Threat agent factors",
	"vulnerabilityFactors": "Vulnerability factors",
	"businessImpactFactors": "Business impact factors",
	"technicalImpactFactors": "Technical impact factors",
	"assessmentVector": "Assessment vector",
	"skillLevelText": "How technically skilled is this group of threat agents?",
	"skillLevelChoice1": "No technical skills",
	"skillLevelChoice2": "Some technical skills",
	"skillLevelChoice3": "Advanced computer user",
	"skillLevelChoice4": "Network and programming skills",
	"skillLevelChoice5": "Security penetration skills",
	"motiveText": "How motivated is this group of threat agents to find and exploit this vulnerability?",
	"motiveChoice1": "Low or no reward",
	"motiveChoice2": "Possible reward",
	"motiveChoice3": "High reward",
	"opportunityText": "What resources and opportunities are required for this group of threat agents to find and exploit this vulnerability?",
	"opportunityChoice1": "Full access or expensive resources required",
	"opportunityChoice2": "Specialized access or resources required",
	"opportunityChoice3": "Some access or resources required",
	"opportunityChoice4": "No access or resources required",
	"sizeText": "How large is this group of threat agents?",
	"sizeChoice1": "Developers or system administrators",
	"sizeChoice2": "Intranet users",
	"sizeChoice3": "Partners",
	"sizeChoice4": "Authenticated users",
	"sizeChoice5": "Anonymous internet users",
	"easeOfDiscoveryText": "How easy is it for this group of threat agents to discover this vulnerability?",
	"easeOfDiscoveryChoice1": "Practically impossible",
	"easeOfDiscoveryChoice2": "Difficult",
	"easeOfDiscoveryChoice3": "Easy",
	"easeOfDiscoveryChoice4": "Automated tools available",
	"easeOfExploitText": "How easy is it for this group of threat agents to actually exploit this vulnerability?",
	"easeOfExploitChoice1": "Theoretical",
	"easeOfExploitChoice2": "Difficult",
	"easeOfExploitChoice3": "Easy",
	"easeOfExploitChoice4": "Automated tools available",
	"awarenessText": "How well known is this vulnerability to this group of threat agents?",
	"awarenessChoice1": "Unknown",
	"awarenessChoice2": "Hidden",
	"awarenessChoice3": "Obvious",
	"awarenessChoice4": "Public knowledge",
	"intrusionDetectionText": "How likely is an exploit to be detected?",
	"intrusionDetectionChoice1": "Active detection in application",
	"intrusionDetectionChoice2": "Logged and reviewed",
	"intrusionDetectionChoice3": "Logged without review",
	"intrusionDetectionChoice4": "Not logged",
	"financialDamageText": "How much financial damage will result from an exploit?",
	"financialDamageChoice1": "Less than the cost to fix the vulnerability",
	"financialDamageChoice2": "Minor effect on annual profit",
	"financialDamageChoice3": "Significant effect on annual profit",
	"financialDamageChoice4": "Bankruptcy",
	"reputationDamageText": "Would an exploit result in reputation damage that would harm the business?",
	"reputationDamageChoice1": "Minimal damage",
	"reputationDamageChoice2": "Loss of major accounts",
	"reputationDamageChoice3": "Loss of goodwill",
	"reputationDamageChoice4": "Brand damage",
	"nonComplianceText": "How much exposure does non-compliance introduce?",
	"nonComplianceChoice1": "Minor violation",
	"nonComplianceChoice2": "Clear violation",
	"nonComplianceChoice3": "High profile violation",
	"nonComplianceChoice4": "No exposure",
	"privacyViolationText": "How much personally identifiable information could be disclosed?",
	"privacyViolationChoice1": "One individual",
	"privacyViolationChoice2": "Hundreds of people",
	"privacyViolationChoice3": "Thousands of people",
	"privacyViolationChoice4": "Millions of people",
	"lossOfConfidentialityText": "How much data could be disclosed and how sensitive is it?",
	"lossOfConfidentialityChoice1": "Minimal non-sensitive data disclosed",
	"lossOfConfidentialityChoice2": "Minimal critical data or extensive non-sensitive data disclosed",
	"lossOfConfidentialityChoice3": "Extensive critical data disclosed",
	"lossOfConfidentialityChoice4": "All data disclosed",
	"lossOfIntegrityText": "How much data could be corrupted and how damaged is it?",
	"lossOfIntegrityChoice1": "Minimal slightly corrupt data",
	"lossOfIntegrityChoice2": "Minimal seriously corrupt data",
	"lossOfIntegrityChoice3": "Extensive slightly corrupt data",
	"lossOfIntegrityChoice4": "Extensive seriously corrupt data",
	"lossOfIntegrityChoice5": "All data totally corrupt",
	"lossOfAvailabilityText": "How much service could be lost and how vital is it?",
	"lossOfAvailabilityChoice1": "Minimal secondary services interrupted",
	"lossOfAvailabilityChoice2": "Minimal primary or extensive secondary services interrupted",
	"lossOfAvailabilityChoice3": "Extensive primary services interrupted",
	"lossOfAvailabilityChoice4": "All services completely lost",
	"lossOfAccountabilityText": "Are the threat agents' actions traceable to an individual?",
	"lossOfAccountabilityChoice1": "Fully traceable",
	"lossOfAccountabilityChoice2": "Possibly traceable",
	"lossOfAccountabilityChoice3": "Completely anonymous",
	"ignore": "Ignore",
	"importedLibraries": "Imported libraries",
	"librariesStore": "Libraries store",
	"currentlyNoImportedLibraries": "You currently have no imported libraries",
	"loadingLibraryUploadButton": "Loading the library upload button",
	"errorOccuredWhileLoadingLibrary": "The following error occured while loading the library form",
	"packager": "Packager",
	"dependencies": "Dependencies",
	"copyright": "Copyright",
	"uploadYourLibrary": "Upload your own library",
	"libraryFileInYaml": "Library file in YAML format",
<<<<<<< HEAD
	"rid": "RID"
=======
	"scope": "Scope",
	"auditor": "Auditor",
	"lastUpdate": "Last update",
	"riskScenarioAssetHelpText": "Assets impacted by this risk scenario",
	"riskScenarioMeasureHelpText": "The existing security measures to manage this risk",
	"currentAssessment": "Current assessment",
	"targetAssessment": "Target assessment",
	"currentRiskLevel": "Current risk level",
	"residualRiskLevel": "Residual risk level",
	"currentRiskLevelHelpText": "The risk level given the current measures",
	"residualRiskLevelHelpText": "The risk level when all the extra measures are done",
	"yourSelection": "Your selection",
	"composerHint": "Hint: you can bookmark this page for future usage",
	"composerTitle": "Here is the overview for the selected risk assessment",
	"composerTitlePlural": "Here is the overview for the {number} selected risk assessments",
	"statusOfAssociatedMeasures": "Status of associated measures",
	"forTheSelectedScope": "For the selected scope, you have",
	"untreatedRiskScenarios": "{count} untreated risk scenario{s}",
	"acceptedRiskScenarios": "{count} accepted risk scenario{s}",
	"reviewNeeded": "Review needed",
	"ok": "Ok",
	"inconsistenciesFoundComposer": "Found {count} inconsistenc{plural}. For more details, check",
	"current": "Current",
	"residual": "Residual",
	"jumpToRiskAssessment": "Jump to risk assessment",
	"additionalMeasures": "Additional measures"
>>>>>>> 71977c6f
}<|MERGE_RESOLUTION|>--- conflicted
+++ resolved
@@ -235,13 +235,10 @@
 	"riskLevel": "Risk level",
 	"cancel": "Cancel",
 	"save": "Save",
-	"currentAssessment": "Current assessment",
-	"scope": "Scope",
 	"assetsImpactedByTheRiskScenario": "Assets impacted by the risk scenario",
 	"ecistingMeasures": "Existing measures",
 	"theExistingSecurityMeasuresToManageThisRisk": "The existing security measures to manage this risk",
 	"currentRiskLevelGivenCurrentMeasures": "The current risk level given the current security measures",
-	"targetAssessment": "Target assessment",
 	"riskLevelWhenAllExtraMeasuresDone": "The risk level when all extra measures are done",
 	"myUserGroups": "My user groups",
 	"changePasswordText": "You can change your password here. You'll need to log in with your new password after this operation",
@@ -347,9 +344,7 @@
 	"copyright": "Copyright",
 	"uploadYourLibrary": "Upload your own library",
 	"libraryFileInYaml": "Library file in YAML format",
-<<<<<<< HEAD
-	"rid": "RID"
-=======
+	"rid": "RID",
 	"scope": "Scope",
 	"auditor": "Auditor",
 	"lastUpdate": "Last update",
@@ -376,5 +371,4 @@
 	"residual": "Residual",
 	"jumpToRiskAssessment": "Jump to risk assessment",
 	"additionalMeasures": "Additional measures"
->>>>>>> 71977c6f
 }