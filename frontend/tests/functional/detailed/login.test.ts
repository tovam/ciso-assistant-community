--- conflicted
+++ resolved
@@ -8,16 +8,7 @@
 	await expect.soft(page.getByRole('heading', { name: 'Hello there 👋' })).toBeVisible();
 });
 
-<<<<<<< HEAD
 test('login / logout process is working properly', async ({ loginPage, analyticsPage, sideBar, page }) => {
-=======
-test('login / logout process is working properly', async ({
-	loginPage,
-	analyticsPage: overviewPage,
-	sideBar,
-	page
-}) => {
->>>>>>> cba204c8
 	await loginPage.hasUrl(1);
 	await expect.soft(page.getByRole('heading', { name: 'Login into your account' })).toBeVisible();
 	await loginPage.login();
